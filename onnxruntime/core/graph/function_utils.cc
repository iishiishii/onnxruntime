// Copyright (c) Microsoft Corporation. All rights reserved.
// Licensed under the MIT License.
#include <unordered_map>

#include "core/graph/function_utils.h"
#include "core/common/inlined_containers.h"
#include "core/framework/tensorprotoutils.h"
#include "onnx/shape_inference/implementation.h"
#include "core/graph/function_impl.h"
#include "core/graph/model_load_utils.h"

namespace onnxruntime {
namespace function_utils {

using string = std::string;
using namespace ONNX_NAMESPACE;

// Utilify function to get the imported version of domain from opset imports
// Returns -1 if requested domain is not found in the opset_imports
template <template <typename, typename> class M>
static int GetVersionForDomain(const std::string& domain, const M<std::string, int>& opset_imports) {
  auto it = opset_imports.find(domain);
  if (it == opset_imports.end()) {
    return -1;
  }
  return it->second;
}

std::unique_ptr<ONNX_NAMESPACE::OpSchema> CreateSchema(
    const Graph& graph,
    const IndexedSubGraph& nodes_to_fuse, bool allow_aggregated_tensor_type) {
  const auto* meta_def = nodes_to_fuse.GetMetaDef();

  using ONNX_NAMESPACE::OpSchema;
  auto op_schema = std::make_unique<OpSchema>(meta_def->name, __FILE__, __LINE__);
  op_schema->SetDomain(meta_def->domain);
  op_schema->SetDoc(meta_def->doc_string);
  op_schema->SinceVersion(meta_def->since_version);

  if (meta_def->type_and_shape_inference_function) {
    op_schema->TypeAndShapeInferenceFunction(meta_def->type_and_shape_inference_function);
  }

  if (allow_aggregated_tensor_type) {
    // The generated schema will use the same type constraint for all inputs and outputs,
    // and that type constraint will match all tensor types.
    // Due to this, a user of this style of schema must manually check whether any applicable type constraints
    // for each input or output are satisfied prior to creating a node that uses this schema
    //
    op_schema->TypeConstraint("TAggregatedTypes", ONNX_NAMESPACE::OpSchema::all_tensor_types_with_bfloat(),
                              "all_tensor_types_with_bfloat");
  }

  int i = 0;
  for (const auto& input : meta_def->inputs) {
    const auto* input_arg = graph.GetNodeArg(input);
    // inputs must have a type. can be inferred for outputs.
    ORT_ENFORCE(input_arg->Type() != nullptr);
    op_schema->Input(i, input, "",
                     allow_aggregated_tensor_type ? "TAggregatedTypes" : *input_arg->Type(),
                     OpSchema::FormalParameterOption::Single, /*is_homogeneous=*/!allow_aggregated_tensor_type);
    i++;
  }

  i = 0;
  for (const auto& output : meta_def->outputs) {
    const auto* output_arg = graph.GetNodeArg(output);
    op_schema->Output(i, output, "",
                      allow_aggregated_tensor_type ? "TAggregatedTypes" : *output_arg->Type(),
                      OpSchema::FormalParameterOption::Single, /*is_homogeneous=*/!allow_aggregated_tensor_type);
    i++;
  }
  op_schema->Finalize();

  return op_schema;
}

// Auto inferred and generate an opschema for stand-alone functions
// TODO: revisit to see if we can eliminate typeconstraint step
static void IOTypeConstraintHelper(const ONNX_NAMESPACE::FunctionProto& onnx_func_proto,
                                   std::unique_ptr<ONNX_NAMESPACE::OpSchema>& op_schema,
                                   const InlinedHashMap<std::string, int>& input_name_idx_map,
                                   const InlinedHashMap<std::string, int>& output_name_idx_map) {
  std::vector<std::pair<std::string, std::string>> input_types_list(onnx_func_proto.input_size());
  std::vector<std::pair<std::string, std::string>> output_types_list(onnx_func_proto.output_size());

  size_t num_of_inputs = 0;
  size_t num_of_outputs = 0;
  for (const auto& node : onnx_func_proto.node()) {
    num_of_inputs += node.input_size();
    num_of_outputs += node.output_size();
  }

  InlinedHashMap<std::string, std::vector<std::string>> type_constraint_map;
  type_constraint_map.reserve(num_of_inputs + num_of_outputs);
  InlinedHashMap<std::string_view, ONNX_NAMESPACE::AttributeProto_AttributeType> attribute_type_map;
  attribute_type_map.reserve(onnx_func_proto.node_size());

  // Create an all permissive list of data types. This will be used in case of model local functions
  // when we cannot infer the type constraints from function proto body
  InlinedHashSet<std::string_view> all_types;
  all_types.reserve(ONNX_NAMESPACE::OpSchema::all_tensor_types_with_bfloat().size() +
                    ONNX_NAMESPACE::OpSchema::all_tensor_sequence_types().size());
  all_types.insert(ONNX_NAMESPACE::OpSchema::all_tensor_types_with_bfloat().cbegin(),
                   ONNX_NAMESPACE::OpSchema::all_tensor_types_with_bfloat().cend());
  all_types.insert(ONNX_NAMESPACE::OpSchema::all_tensor_sequence_types().cbegin(),
                   ONNX_NAMESPACE::OpSchema::all_tensor_sequence_types().cend());

  auto schema_registry = ONNX_NAMESPACE::OpSchemaRegistry::Instance();
  InlinedHashMap<std::string, int> opset_imports;
  for (const auto& relied_opset : onnx_func_proto.opset_import()) {
    opset_imports[relied_opset.domain()] = static_cast<int>(relied_opset.version());
  }

  std::function<void(const ONNX_NAMESPACE::NodeProto&)> process_node = [&](const ONNX_NAMESPACE::NodeProto& node) {
    auto it = opset_imports.find(node.domain());
    ORT_ENFORCE(it != opset_imports.end(),
                "No opset registered for domain " + node.domain() + " in function opset imports.");
    int domain_version = it->second;
    ORT_ENFORCE(domain_version != -1,
                "No opset registered for domain " + node.domain() + " in function opset imports.");

    const auto* node_op_schema = schema_registry->GetSchema(node.op_type(), domain_version, node.domain());
    int variadic_arg_idx = -1;
    for (int i = 0; i < node.input_size(); ++i) {
      auto& in_name = node.input().Get(i);
      auto iter = input_name_idx_map.find(in_name);
      if (iter != input_name_idx_map.end()) {
        int idx = iter->second;
        // if we have hit a variadic arg it is the last input in the schema, so we need to use that index not i.
        auto schema_idx = variadic_arg_idx != -1 ? variadic_arg_idx : i;

        std::string type_str;
        if (node_op_schema) {
          type_str = node_op_schema->inputs().at(schema_idx).GetTypeStr() + "in" + std::to_string(idx);
        } else {
          type_str = "Tin" + std::to_string(idx);
        }

        input_types_list[idx] = std::make_pair(in_name, type_str);
        if (!type_constraint_map.count(type_str)) {
          // If schema is available for the node then get the allowed types from the schema
          // else add all types to allowed types list. It is OK to add all types. Any issues will be
          // caught later if we try to inline the nodes and there is no kernl available for
          // the requested types.
          auto& dest_types = type_constraint_map[type_str];
          if (node_op_schema) {
            const auto& types = node_op_schema->inputs().at(schema_idx).GetTypes();
            dest_types.reserve(dest_types.size() + types.size());
            for (const auto* s : types) {
              dest_types.emplace_back(*s);
            }
          } else {
            dest_types.reserve(dest_types.size() + all_types.size());
            for (const auto& s : all_types) {
              dest_types.emplace_back(s);
            }
          }
        }

        // if this is a variadic input there are no more inputs in the schema
        if (node_op_schema && variadic_arg_idx == -1 &&
            node_op_schema->inputs().at(schema_idx).GetOption() == OpSchema::FormalParameterOption::Variadic) {
          variadic_arg_idx = i;
        }
      }
    }

    variadic_arg_idx = -1;
    for (int i = 0; i < node.output_size(); ++i) {
      auto& out_name = node.output().Get(i);
      auto iter = output_name_idx_map.find(out_name);
      if (iter != output_name_idx_map.end()) {
        int idx = iter->second;
        // if we have hit a variadic arg it is the last output in the schema, so we need to use that index.
        auto schema_idx = variadic_arg_idx != -1 ? variadic_arg_idx : i;

        std::string type_str;
        if (node_op_schema) {
          type_str = node_op_schema->outputs().at(schema_idx).GetTypeStr() + "out" + std::to_string(idx);
        } else {
          type_str = "Tout" + std::to_string(idx);
        }

        output_types_list[idx] = std::make_pair(out_name, type_str);
        if (!type_constraint_map.count(type_str)) {
          // If schema is available for the node then get the allowed types from the schema
          // else add all types to allowed types list. It is OK to add all types. Any issues will be
          // caught later if we try to inline the nodes and there is no kernel available for
          // the requested types.
          auto& dest_types = type_constraint_map[type_str];
          if (node_op_schema) {
            const auto& types = node_op_schema->outputs().at(schema_idx).GetTypes();
            dest_types.reserve(dest_types.size() + types.size());
            for (auto* data_type : types) {
              dest_types.emplace_back(*data_type);
            }
          } else {
            dest_types.reserve(dest_types.size() + all_types.size());
            for (const auto& data_type : all_types) {
              dest_types.emplace_back(data_type);
            }
          }
        }

        // if this is a variadic output there are no more outputs in the schema
        if (node_op_schema && variadic_arg_idx == -1 &&
            node_op_schema->outputs().at(schema_idx).GetOption() == OpSchema::FormalParameterOption::Variadic) {
          variadic_arg_idx = i;
        }
      }
    }

    // If an subgraph node attribute has a specified
    // type attribute, we add its referenced attribute
    // into the op's schema
    for (auto& attr : node.attribute()) {
      if (!attr.ref_attr_name().empty() && utils::HasType(attr))
        attribute_type_map[attr.ref_attr_name()] = attr.type();
      if (attr.ref_attr_name().empty() && attr.has_g()) {
        for (const auto& sgnode : attr.g().node())
          process_node(sgnode);
      }
    }
  };

  for (const auto& node : onnx_func_proto.node())
    process_node(node);

  int i = 0;
  for (auto& input : input_types_list) {
    op_schema->Input(i, input.first, "", input.second);
    ++i;
  }
  i = 0;
  for (auto& output : output_types_list) {
    op_schema->Output(i, output.first, "", output.second);
    ++i;
  }

  for (auto& tc : type_constraint_map) {
    op_schema->TypeConstraint(tc.first, tc.second, "");
  }

  for (auto& attribute_name : onnx_func_proto.attribute()) {
    if (attribute_type_map.count(attribute_name))
      op_schema->Attr(attribute_name, "", attribute_type_map[attribute_name], false);
  }
}

std::unique_ptr<ONNX_NAMESPACE::OpSchema> CreateSchema(const std::string& function_domain,
                                                       const std::string& function_name,
                                                       const InlinedHashMap<std::string, const ONNX_NAMESPACE::FunctionProto*>& model_local_functions,
                                                       const std::unordered_map<std::string, int>& domain_version_map,
                                                       const SchemaRegistryManager& schema_registry,
                                                       const logging::Logger& logger,
                                                       bool allow_released_opsets_only) {
  std::string func_identifier = function_utils::GetFunctionIdentifier(function_domain, function_name);
  auto iter = model_local_functions.find(func_identifier);
  if (iter == model_local_functions.end()) {
    ORT_THROW("The given function name: ", function_name, ", domain: ", function_domain, " is not found in model local functions");
  }

  auto* onnx_func_proto = iter->second;
  ORT_ENFORCE(onnx_func_proto);
  // generate the schema for this function template
  // For schema defined functions get the version from the node in parent graph.
  // For the functions which do not have schema defined (model local functions)
  // get the since version from the version in opset imports using the domain.
  auto it = domain_version_map.find(function_domain);
  auto since_version = it == domain_version_map.end() ? -1 : it->second;
  auto op_schema = std::make_unique<ONNX_NAMESPACE::OpSchema>();
  op_schema->SetName(function_name);
  op_schema->SetDomain(function_domain);
  op_schema->SetDoc(onnx_func_proto->doc_string());
  op_schema->SinceVersion(static_cast<ONNX_NAMESPACE::OperatorSetVersion>(since_version));
  InlinedHashMap<std::string, int> input_name_idx_map;
  InlinedHashMap<std::string, int> output_name_idx_map;

  for (int i = 0; i < onnx_func_proto->input_size(); ++i) {
    input_name_idx_map[onnx_func_proto->input().Get(i)] = i;
  }
  for (int i = 0; i < onnx_func_proto->output_size(); ++i) {
    output_name_idx_map[onnx_func_proto->output().Get(i)] = i;
  }

  // Infer a op_schema for stand-alone functions.
  IOTypeConstraintHelper(*onnx_func_proto, op_schema, input_name_idx_map, output_name_idx_map);
  auto allow_official_onnx_release_only_final =
      allow_released_opsets_only && model_load_utils::IsAllowReleasedONNXOpsetsOnlySet();

  const auto onnx_released_versions =
      schema_registry.GetLastReleasedOpsetVersions(false);

  std::unordered_map<std::string, int> func_domain_to_version;
  for (auto& opSet : onnx_func_proto->opset_import()) {
    const auto& domain = opSet.domain();
    const auto version = gsl::narrow_cast<int>(opSet.version());

    model_load_utils::ValidateOpsetForDomain(onnx_released_versions, logger,
                                             allow_official_onnx_release_only_final, domain, version);

    // We need to overwrite the domain here with ("") or else the loop below will try to find ("")
    // in the map and if not found (when domain == kOnnxDomainAlias), adds an entry for ("", 11).
    // This effectively ignores the opset version specified by the model for the onnx domain.
    if (domain == kOnnxDomainAlias) {
      func_domain_to_version[kOnnxDomain] = version;
    } else {
      func_domain_to_version[domain] = version;
    }
  }

  op_schema->TypeAndShapeInferenceFunction(
      [onnx_func_proto, func_domain_to_version, &model_local_functions](ONNX_NAMESPACE::InferenceContext& ctx) {
        auto schema_registry = ONNX_NAMESPACE::OpSchemaRegistry::Instance();
        ONNX_NAMESPACE::ShapeInferenceOptions options{true, 1, false};
        std::unordered_map<std::string, const ONNX_NAMESPACE::FunctionProto*> map_copy(model_local_functions.begin(),
                                                                                       model_local_functions.end());
        std::unordered_map<std::string, TensorShapeProto> empty_map;
        ONNX_NAMESPACE::shape_inference::SymbolTableImpl symbolTable;
        ONNX_NAMESPACE::shape_inference::InferShapeForFunctionNode(*onnx_func_proto, func_domain_to_version,
                                                                   schema_registry, ctx, options, map_copy,
                                                                   &symbolTable, &empty_map);
      });

  op_schema->Finalize();
  return op_schema;
}

class Inliner {
 private:
  std::string prefix;
  const onnxruntime::NodeAttributes& attr_map;
  std::vector<InlinedHashMap<std::string, std::string>> rename_scopes;

  Inliner(std::string prefix_, const onnxruntime::NodeAttributes& attr_map_) : prefix(prefix_),
                                                                               attr_map(attr_map_) {
    // Create an empty mapping for the top-level scope.
    rename_scopes.emplace_back();
  }

  // Replace given name with a unique version of the name, and cache the
  // renaming-binding in current scope.
  void make_unique(std::string& name) {
    auto new_name = prefix + name;
    auto& current_scope = rename_scopes.back();
    current_scope[name] = new_name;
    name = new_name;
  }

  void rename(std::string& name, bool is_new_def) {
    if (name.empty()) return;
    for (auto i = rename_scopes.size(); i > 0; --i) {
      const auto& map = rename_scopes[i - 1];
      auto iter = map.find(name);
      if (iter != map.end()) {
        name = iter->second;
        return;
      }
    }
    if (is_new_def) {
      make_unique(name);
    }
    // Otherwise, it is a reference to an outer-scope variable that should not be renamed.
  }

  template <bool isOutput>
  void bind(google::protobuf::RepeatedPtrField<string>& formals, const google::protobuf::RepeatedPtrField<string>& actuals) {
    // Every formal parameter name FP should be replace by the corresponding actual parameter name AP.
    // However, if AP is empty, it is a missing optional parameter. This does not make any difference
    // for inputs. However, for outputs we use a unique dummy name to handle the case that it
    // is used in an output-context where it is not optional.
    ORT_ENFORCE(actuals.size() <= formals.size(),
                "Number of actual parameters cannot exceed number of formal parameters");
    auto& current_scope = rename_scopes.back();
    int i = 0;
    for (; i < actuals.size(); ++i) {
      std::string& formal = *formals.Mutable(i);
      std::string rename_as = actuals.Get(i);
      if constexpr (isOutput)
        if (rename_as.empty())
          rename_as = prefix + formal;
      current_scope[formal] = rename_as;
      if (!rename_as.empty())
        formal = rename_as;
    }
    for (; i < formals.size(); ++i) {
      std::string& formal = *formals.Mutable(i);
      std::string rename_as = isOutput ? prefix + formal : std::string("");
      current_scope[formal] = rename_as;
      if (!rename_as.empty())
        formal = rename_as;
    }
  }

  // Process a node:
  void transform(NodeProto& n) {
    if (!n.name().empty())
      n.set_name(prefix + n.name());

    for (auto& x : *n.mutable_input()) {
      rename(x, false);
    }
    for (auto& y : *n.mutable_output()) {
      rename(y, true);
    }
    auto& attributes = *n.mutable_attribute();
    for (auto attr_iter = attributes.begin(); attr_iter != attributes.end();) {
      auto& attr = *attr_iter;
      if (!attr.ref_attr_name().empty()) {
        // Attribute-references must be replaced by the corresponding attribute-value in the call-node
        // if the call-node contains the attribute. Otherwise, this attribute must be removed.
        auto entry = attr_map.find(attr.ref_attr_name());
        if (entry != attr_map.cend()) {
<<<<<<< HEAD
          // Copy value of attribute, but retain original name:
          std::string name = attr.name();
          attr = entry->second;
          attr.set_name(name);
=======
          std::string attr_name = attr.name();
          attr = entry->second;
          attr.set_name(attr_name);
>>>>>>> fd7ff90f
        } else {
          attr_iter = attributes.erase(attr_iter);
          continue;
        }
      }
      // Subgraphs must be recursively processed.
      if (attr.has_g()) {
        transform(*attr.mutable_g());
      }
      for (auto& graph : *attr.mutable_graphs())
        transform(graph);
      ++attr_iter;
    }
  }
  
  // Process a sub-graph, contained as an attribute in a control-flow op node.
  void transform(GraphProto& graph) {
    rename_scopes.emplace_back();
    for (auto& x : *graph.mutable_input())
      make_unique(*x.mutable_name());
    for (auto& init : *graph.mutable_initializer())
      make_unique(*init.mutable_name());
    for (auto& y : *graph.mutable_output())
      make_unique(*y.mutable_name());
    for (auto& n : *graph.mutable_node())
      transform(n);
    rename_scopes.pop_back();
  }

 public:
  // The main specialization method: specialize a FunctionProto for a particular call-site.
  static void specialize(const NodeProto& callnode, FunctionProto& callee, const onnxruntime::NodeAttributes& attr_map, std::string unique_prefix) {
    Inliner inliner(unique_prefix, attr_map);

    inliner.bind<false>(*callee.mutable_input(), callnode.input());
    inliner.bind<true>(*callee.mutable_output(), callnode.output());

    for (auto& n : *callee.mutable_node())
      inliner.transform(n);
  }
};

void Specialize(ONNX_NAMESPACE::FunctionProto& called_function, const ONNX_NAMESPACE::NodeProto calling_node,
                const onnxruntime::NodeAttributes& attr_map, std::string unique_prefix) {
  Inliner::specialize(calling_node, called_function, attr_map, unique_prefix);
}

void Specialize(ONNX_NAMESPACE::FunctionProto& called_function, Node& calling_node, std::string unique_prefix) {
  ONNX_NAMESPACE::NodeProto calling_node_proto;
  calling_node.ToProto(calling_node_proto);

  onnxruntime::NodeAttributes attr_map = calling_node.GetAttributes();
  for (auto& attribute_proto : called_function.attribute_proto()) {
    auto entry = attr_map.find(attribute_proto.name());
    if (entry == attr_map.cend()) {
      attr_map[attribute_proto.name()] = attribute_proto;
    }
  }
  Specialize(called_function, calling_node_proto, attr_map, unique_prefix);
}

}  // namespace function_utils
}  // namespace onnxruntime<|MERGE_RESOLUTION|>--- conflicted
+++ resolved
@@ -412,16 +412,10 @@
         // if the call-node contains the attribute. Otherwise, this attribute must be removed.
         auto entry = attr_map.find(attr.ref_attr_name());
         if (entry != attr_map.cend()) {
-<<<<<<< HEAD
           // Copy value of attribute, but retain original name:
           std::string name = attr.name();
           attr = entry->second;
           attr.set_name(name);
-=======
-          std::string attr_name = attr.name();
-          attr = entry->second;
-          attr.set_name(attr_name);
->>>>>>> fd7ff90f
         } else {
           attr_iter = attributes.erase(attr_iter);
           continue;
@@ -436,7 +430,7 @@
       ++attr_iter;
     }
   }
-  
+
   // Process a sub-graph, contained as an attribute in a control-flow op node.
   void transform(GraphProto& graph) {
     rename_scopes.emplace_back();
