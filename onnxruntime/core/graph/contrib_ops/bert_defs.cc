--- conflicted
+++ resolved
@@ -126,12 +126,6 @@
 }
 
 void MultiHeadAttentionTypeAndShapeInference(ONNX_NAMESPACE::InferenceContext& ctx) {
-<<<<<<< HEAD
-  // Input 0 (query) has shape (batch_size, sequence_length, hidden_size)
-  // Input 1 (key) has shape (batch_size, kv_sequence_length, hidden_size) or (batch_size, num_heads, kv_sequence_length, head_size)
-  // Input 2 (value) has shape (batch_size, kv_sequence_length, v_hidden_size) or (batch_size, num_heads, kv_sequence_length, v_head_size)
-=======
->>>>>>> f096f616
   // Output 0 has shape (batch_size, sequence_length, v_hidden_size)
 
   // Q, K and V without packing:
@@ -161,23 +155,6 @@
   if (hasInputShape(ctx, 0)) {
     auto& query_shape = getInputShape(ctx, 0);
     auto& query_dims = query_shape.dim();
-<<<<<<< HEAD
-    if (query_dims.size() < 3) {
-      fail_shape_inference("Inputs 0 (query) shall be at least 3 dimensions");
-    }
-
-    auto& value_shape = getInputShape(ctx, 2);
-    auto& value_dims = value_shape.dim();
-    if (value_dims.size() < 3) {
-      fail_shape_inference("Inputs 2 (value) shall be at least 3 dimensions");
-    }
-
-    ONNX_NAMESPACE::TensorShapeProto output_shape;
-    *output_shape.add_dim() = query_dims[0];
-    *output_shape.add_dim() = query_dims[1];
-    *output_shape.add_dim() = (value_dims.size() == 3) ? value_dims[2] : value_dims[1] * value_dims[3];
-    updateOutputShape(ctx, 0, output_shape);
-=======
 
     if (query_dims.size() != 3 && query_dims.size() != 5) {
       fail_shape_inference("Inputs 0 (query) shall be 3 or 5 dimensions");
@@ -213,7 +190,6 @@
         ONNX_NAMESPACE::propagateShapeAndTypeFromFirstInput(ctx);
       }
     }
->>>>>>> f096f616
   }
 }
 
@@ -446,32 +422,19 @@
               "Custom scale will be used if specified. Default value is 1/sqrt(head_size)",
               AttributeProto::FLOAT,
               OPTIONAL_VALUE)
-<<<<<<< HEAD
-        .Attr("static_kv", "Whether to use static key and value(Cross-Attention). Default value is 1.",
-              AttributeProto::INT, OPTIONAL_VALUE)
-=======
->>>>>>> f096f616
         .Input(0,
                "query",
                "Query with shape (batch_size, sequence_length, hidden_size), or packed QKV with shape (batch_size, kv_sequence_length, num_heads, 3, head_size)",
                "T")
         .Input(1,
                "key",
-<<<<<<< HEAD
-               "Key with shape (batch_size, kv_sequence_length, hidden_size), or packed KV with shape (batch_size, kv_sequence_length, num_heads, 2, head_size)",
-=======
                "Key with shape (batch_size, kv_sequence_length, hidden_size), or packed KV with shape (batch_size, kv_sequence_length, num_heads, 2, head_size), "
                 "or past_key with shape (batch_size, num_heads, kv_sequence_length, head_size)",
->>>>>>> f096f616
                "T",
                OpSchema::Optional)
         .Input(2,
                "value",
-<<<<<<< HEAD
-               "Value with shape (batch_size, kv_sequence_length, v_hidden_size)",
-=======
                "Value with shape (batch_size, kv_sequence_length, v_hidden_size), or past_value with shape (batch_size, num_heads, kv_sequence_length, head_size)",
->>>>>>> f096f616
                "T",
                OpSchema::Optional)
         .Input(3,
@@ -492,20 +455,12 @@
                OpSchema::Optional)
         .Input(6,
                "past_key",
-<<<<<<< HEAD
-               "past state for cross key with shape (batch_size, num_heads, past_sequence_length, head_size)",
-=======
                "past state for self attention key with shape (batch_size, num_heads, past_sequence_length, head_size)",
->>>>>>> f096f616
                "T",
                OpSchema::Optional)
         .Input(7,
                "past_value",
-<<<<<<< HEAD
-               "past state for cross value with shape (batch_size, num_heads, past_sequence_length, head_size)",
-=======
                "past state for self attention value with shape (batch_size, num_heads, past_sequence_length, head_size)",
->>>>>>> f096f616
                "T",
                OpSchema::Optional)
         .Output(0,
@@ -514,24 +469,14 @@
                 "T")
         .Output(1,
                 "present_key",
-<<<<<<< HEAD
-                "present state for cross key with shape (batch_size, num_heads, kv_sequence_length, head_size)"
-                "or present state for self key with shape (batch_size, num_heads, total_sequence_length, head_size)",
-=======
                 "present state for cross attention key with shape (batch_size, num_heads, kv_sequence_length, head_size)"
                 "or present state for self attention key with shape (batch_size, num_heads, total_sequence_length, head_size)",
->>>>>>> f096f616
                 "T",
                 OpSchema::Optional)
         .Output(2,
                 "present_value",
-<<<<<<< HEAD
-                "present state for cross value with shape (batch_size, num_heads, kv_sequence_length, head_size)"
-                "or present state for self value with shape (batch_size, num_heads, total_sequence_length, head_size)",
-=======
                 "present state for cross attention value with shape (batch_size, num_heads, kv_sequence_length, head_size)"
                 "or present state for self attention value with shape (batch_size, num_heads, total_sequence_length, head_size)",
->>>>>>> f096f616
                 "T",
                 OpSchema::Optional)
         .TypeConstraint("T", {"tensor(float)", "tensor(float16)"}, "Constrain input and output to float tensors.")
