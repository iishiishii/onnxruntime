// Copyright (c) Microsoft Corporation. All rights reserved.
// Licensed under the MIT License.

#pragma once

namespace OperatorHelper
{
    // The since version of each operator in version 7 of the ONNX domain
    namespace OnnxOperatorSet7
    {
        static const int sc_sinceVer_Affine = 1;
        static const int sc_sinceVer_ArgMax = 1;
        static const int sc_sinceVer_ArgMin = 1;
        static const int sc_sinceVer_ATen = 1;
        static const int sc_sinceVer_Constant = 1;
        static const int sc_sinceVer_ConstantFill = 1;
        static const int sc_sinceVer_Conv = 1;
        static const int sc_sinceVer_ConvTranspose = 1;
        static const int sc_sinceVer_Crop = 1;
        static const int sc_sinceVer_DepthToSpace = 1;
        static const int sc_sinceVer_Flatten = 1;
        static const int sc_sinceVer_Gather = 1;
        static const int sc_sinceVer_GivenTensorFill = 1;
        static const int sc_sinceVer_GlobalAveragePool = 1;
        static const int sc_sinceVer_GlobalMaxPool = 1;
        static const int sc_sinceVer_GRUUnit = 1;
        static const int sc_sinceVer_Hardmax = 1;
        static const int sc_sinceVer_Identity = 1;
        static const int sc_sinceVer_If = 1;
        static const int sc_sinceVer_ImageScaler = 1;
        static const int sc_sinceVer_LogSoftmax = 1;
        static const int sc_sinceVer_Loop = 1;
        static const int sc_sinceVer_LoopIndexTensor = 1;
        static const int sc_sinceVer_LpNormalization = 1;
        static const int sc_sinceVer_LRN = 1;
        static const int sc_sinceVer_MatMul = 1;
        static const int sc_sinceVer_MaxPool = 1;
        static const int sc_sinceVer_MaxRoiPool = 1;
        static const int sc_sinceVer_MeanVarianceNormalization = 1;
        static const int sc_sinceVer_Not = 1;
        static const int sc_sinceVer_ParametricSoftplus = 1;
        static const int sc_sinceVer_RandomNormal = 1;
        static const int sc_sinceVer_RandomNormalLike = 1;
        static const int sc_sinceVer_RandomUniform = 1;
        static const int sc_sinceVer_RandomUniformLike = 1;
        static const int sc_sinceVer_ReduceL1 = 1;
        static const int sc_sinceVer_ReduceL2 = 1;
        static const int sc_sinceVer_ReduceLogSum = 1;
        static const int sc_sinceVer_ReduceLogSumExp = 1;
        static const int sc_sinceVer_ReduceMax = 1;
        static const int sc_sinceVer_ReduceMean = 1;
        static const int sc_sinceVer_ReduceMin = 1;
        static const int sc_sinceVer_ReduceProd = 1;
        static const int sc_sinceVer_ReduceSum = 1;
        static const int sc_sinceVer_ReduceSumSquare = 1;
        static const int sc_sinceVer_Scale = 1;
        static const int sc_sinceVer_ScaledTanh = 1;
        static const int sc_sinceVer_Shape = 1;
        static const int sc_sinceVer_Size = 1;
        static const int sc_sinceVer_Slice = 1;
        static const int sc_sinceVer_Softmax = 1;
        static const int sc_sinceVer_Softplus = 1;
        static const int sc_sinceVer_Softsign = 1;
        static const int sc_sinceVer_SpaceToDepth = 1;
        static const int sc_sinceVer_Squeeze = 1;
        static const int sc_sinceVer_ThresholdedRelu = 1;
        static const int sc_sinceVer_TopK = 1;
        static const int sc_sinceVer_Transpose = 1;
        static const int sc_sinceVer_Unsqueeze = 1;
        static const int sc_sinceVer_GlobalLpPool = 2;
        static const int sc_sinceVer_LpPool = 2;
        static const int sc_sinceVer_Pad = 2;
        static const int sc_sinceVer_Split = 2;
        static const int sc_sinceVer_Concat = 4;
        static const int sc_sinceVer_Reshape = 5;
        static const int sc_sinceVer_Abs = 6;
        static const int sc_sinceVer_Cast = 6;
        static const int sc_sinceVer_Ceil = 6;
        static const int sc_sinceVer_Clip = 6;
        static const int sc_sinceVer_Elu = 6;
        static const int sc_sinceVer_Exp = 6;
        static const int sc_sinceVer_Floor = 6;
        static const int sc_sinceVer_HardSigmoid = 6;
        static const int sc_sinceVer_InstanceNormalization = 6;
        static const int sc_sinceVer_LeakyRelu = 6;
        static const int sc_sinceVer_Log = 6;
        static const int sc_sinceVer_Max = 6;
        static const int sc_sinceVer_Mean = 6;
        static const int sc_sinceVer_Min = 6;
        static const int sc_sinceVer_Neg = 6;
        static const int sc_sinceVer_Reciprocal = 6;
        static const int sc_sinceVer_Relu = 6;
        static const int sc_sinceVer_Selu = 6;
        static const int sc_sinceVer_Sigmoid = 6;
        static const int sc_sinceVer_Sqrt = 6;
        static const int sc_sinceVer_Sum = 6;
        static const int sc_sinceVer_Tanh = 6;
        static const int sc_sinceVer_Tile = 6;
        static const int sc_sinceVer_Acos = 7;
        static const int sc_sinceVer_Add = 7;
        static const int sc_sinceVer_And = 7;
        static const int sc_sinceVer_Asin = 7;
        static const int sc_sinceVer_Atan = 7;
        static const int sc_sinceVer_AveragePool = 7;
        static const int sc_sinceVer_BatchNormalization = 7;
        static const int sc_sinceVer_Cos = 7;
        static const int sc_sinceVer_Div = 7;
        static const int sc_sinceVer_Dropout = 7;
        static const int sc_sinceVer_Equal = 7;
        static const int sc_sinceVer_Gemm = 7;
        static const int sc_sinceVer_Greater = 7;
        static const int sc_sinceVer_GRU = 7;
        static const int sc_sinceVer_Less = 7;
        static const int sc_sinceVer_LSTM = 7;
        static const int sc_sinceVer_Mul = 7;
        static const int sc_sinceVer_Multinomial = 7;
        static const int sc_sinceVer_Or = 7;
        static const int sc_sinceVer_Pow = 7;
        static const int sc_sinceVer_PRelu = 7;
        static const int sc_sinceVer_RNN = 7;
        static const int sc_sinceVer_Sin = 7;
        static const int sc_sinceVer_Sub = 7;
        static const int sc_sinceVer_Tan = 7;
        static const int sc_sinceVer_Upsample = 7;
        static const int sc_sinceVer_Xor = 7;
        static const int sc_sinceVer_LayerNormalization = 1;

        // Special operators
        static const int sc_sinceVer_MemcpyToHost = 1;
        static const int sc_sinceVer_MemcpyFromHost = 1;
    } // namespace OnnxOperatorSet7

    namespace OnnxOperatorSet8
    {
        static const int sc_sinceVer_Expand = 8;
        static const int sc_sinceVer_Max = 8;
        static const int sc_sinceVer_Mean = 8;
        static const int sc_sinceVer_Min = 8;
        static const int sc_sinceVer_Sum = 8;
        static const int sc_sinceVer_MaxPool = 8;
    } // namespace OnnxOperatorSet8

    namespace OnnxOperatorSet9
    {
        static const int sc_sinceVer_Sign = 9;
        static const int sc_sinceVer_IsNaN = 9;
        static const int sc_sinceVer_Sinh = 9;
        static const int sc_sinceVer_Cosh = 9;
        static const int sc_sinceVer_Asinh = 9;
        static const int sc_sinceVer_Acosh = 9;
        static const int sc_sinceVer_Atanh = 9;
        static const int sc_sinceVer_Erf = 9;
        static const int sc_sinceVer_Where = 9;
        static const int sc_sinceVer_ConstantOfShape = 9;
        static const int sc_sinceVer_OneHot = 9;
        static const int sc_sinceVer_MaxUnpool = 9;
        static const int sc_sinceVer_Compress = 9;
        static const int sc_sinceVer_EyeLike = 9;
        static const int sc_sinceVer_Scatter = 9;
        static const int sc_sinceVer_NonZero = 9;
        static const int sc_sinceVer_Shrink = 9;
        static const int sc_sinceVer_Greater = 9;
        static const int sc_sinceVer_Less = 9;
        static const int sc_sinceVer_BatchNormalization = 9;
        static const int sc_sinceVer_Flatten = 9;
        static const int sc_sinceVer_Gemm = 9;
        static const int sc_sinceVer_PRelu = 9;
        static const int sc_sinceVer_MatMul = 9;
        static const int sc_sinceVer_Cast = 9;
        static const int sc_sinceVer_Upsample = 9;
        static const int sc_sinceVer_MeanVarianceNormalization = 9;
    } // namespace OnnxOperatorSet9

    namespace OnnxOperatorSet10
    {
        static const int sc_sinceVer_Crop = 10; // Removed in this version.
        static const int sc_sinceVer_Resize = 10;
        static const int sc_sinceVer_MaxPool = 10;
        static const int sc_sinceVer_QuantizeLinear = 10;
        static const int sc_sinceVer_DequantizeLinear = 10;
        static const int sc_sinceVer_Dropout = 10;
        static const int sc_sinceVer_ThresholdedRelu = 10;
        static const int sc_sinceVer_Upsample = 10;
        static const int sc_sinceVer_Slice = 10;
        static const int sc_sinceVer_IsInf = 10;
        static const int sc_sinceVer_Mod = 10;
        static const int sc_sinceVer_DropOut = 10;
        static const int sc_sinceVer_RoiAlign = 10;
        static const int sc_sinceVer_TopK = 10;
        static const int sc_sinceVer_ReverseSequence = 10;
        static const int sc_sinceVer_AveragePool = 10;
        static const int sc_sinceVer_ConvInteger = 10;
        static const int sc_sinceVer_MatMulInteger = 10;
        static const int sc_sinceVer_QLinearConv = 10;
        static const int sc_sinceVer_QLinearMatMul = 10;
    } // namespace OnnxOperatorSet10

    namespace OnnxOperatorSet11
    {
        static const int sc_sinceVer_ArgMax = 11;
        static const int sc_sinceVer_ArgMin = 11;
        static const int sc_sinceVer_AveragePool = 11;
        static const int sc_sinceVer_BitShift = 11;
        static const int sc_sinceVer_Clip = 11;
        static const int sc_sinceVer_Compress = 11;
        static const int sc_sinceVer_Concat = 11;
        static const int sc_sinceVer_Conv = 11;
        static const int sc_sinceVer_ConvTranspose = 11;
        static const int sc_sinceVer_CumSum = 11;
        static const int sc_sinceVer_DepthToSpace = 11;
        static const int sc_sinceVer_Equal = 11;
        static const int sc_sinceVer_Flatten = 11;
        static const int sc_sinceVer_Gather = 11;
        static const int sc_sinceVer_GatherElements = 11;
        static const int sc_sinceVer_GatherND = 11;
        static const int sc_sinceVer_Gemm = 11;
        static const int sc_sinceVer_Hardmax = 11;
        static const int sc_sinceVer_LogSoftmax = 11;
        static const int sc_sinceVer_LpPool = 11;
        static const int sc_sinceVer_MaxPool = 11;
        static const int sc_sinceVer_MaxUnpool = 11;
        static const int sc_sinceVer_OneHot = 11;
        static const int sc_sinceVer_Pad = 11;
        static const int sc_sinceVer_Range = 11;
        static const int sc_sinceVer_ReduceL1 = 11;
        static const int sc_sinceVer_ReduceL2 = 11;
        static const int sc_sinceVer_ReduceLogSum = 11;
        static const int sc_sinceVer_ReduceLogSumExp = 11;
        static const int sc_sinceVer_ReduceMax = 11;
        static const int sc_sinceVer_ReduceMean = 11;
        static const int sc_sinceVer_ReduceMin = 11;
        static const int sc_sinceVer_ReduceProd = 11;
        static const int sc_sinceVer_ReduceSum = 11;
        static const int sc_sinceVer_ReduceSumSquare = 11;
        static const int sc_sinceVer_Resize = 11;
        static const int sc_sinceVer_Round = 11;
        static const int sc_sinceVer_DynamicQuantizeLinear = 11;
        static const int sc_sinceVer_Scan = 11;
        static const int sc_sinceVer_Scatter = 11; // Deprecated alias
        static const int sc_sinceVer_ScatterElements = 11;
        static const int sc_sinceVer_ScatterND = 11;
        static const int sc_sinceVer_Slice = 11;
        static const int sc_sinceVer_Softmax = 11;
        static const int sc_sinceVer_Split = 11;
        static const int sc_sinceVer_Squeeze = 11;
        static const int sc_sinceVer_TopK = 11;
        static const int sc_sinceVer_Unsqueeze = 11;
        static const int sc_sinceVer_ConcatFromSequence = 11;
    } // namespace OnnxOperatorSet11

    namespace OnnxOperatorSet12
    {
        static const int sc_sinceVer_ArgMin = 12;
        static const int sc_sinceVer_ArgMax = 12;
        static const int sc_sinceVer_Celu = 12;
        static const int sc_sinceVer_Clip = 12;
        static const int sc_sinceVer_Einsum = 12;
        static const int sc_sinceVer_GatherND = 12;
        static const int sc_sinceVer_GreaterOrEqual = 12;
        static const int sc_sinceVer_LessOrEqual = 12;
        static const int sc_sinceVer_MaxPool = 12;
        static const int sc_sinceVer_Min = 12;
        static const int sc_sinceVer_Max = 12;
        static const int sc_sinceVer_Pow = 12;
        static const int sc_sinceVer_ReduceMax = 12;
        static const int sc_sinceVer_ReduceMin = 12;
    } // namespace OnnxOperatorSet12

    namespace OnnxOperatorSet13
    {
        static const int sc_sinceVer_Abs = 13;
        static const int sc_sinceVer_Add = 13;
        static const int sc_sinceVer_ArgMax = 13;
        static const int sc_sinceVer_ArgMin = 13;
        static const int sc_sinceVer_Cast = 13;
        static const int sc_sinceVer_Ceil = 13;
        static const int sc_sinceVer_Clip = 13;
        static const int sc_sinceVer_Concat = 13;
        static const int sc_sinceVer_Constant = 13;
        static const int sc_sinceVer_DepthToSpace = 13;
        static const int sc_sinceVer_DequantizeLinear = 13;
        static const int sc_sinceVer_Div = 13;
        static const int sc_sinceVer_Equal = 13;
        static const int sc_sinceVer_Erf = 13;
        static const int sc_sinceVer_Exp = 13;
        static const int sc_sinceVer_Expand = 13;
        static const int sc_sinceVer_Flatten = 13;
        static const int sc_sinceVer_Floor = 13;
        static const int sc_sinceVer_Gather = 13;
        static const int sc_sinceVer_GatherElements = 13;
        static const int sc_sinceVer_GatherND = 13;
        static const int sc_sinceVer_Gemm = 13;
        static const int sc_sinceVer_Greater = 13;
        static const int sc_sinceVer_Identity = 13;
        static const int sc_sinceVer_IsNaN = 13;
        static const int sc_sinceVer_LRN = 13;
        static const int sc_sinceVer_Less = 13;
        static const int sc_sinceVer_Log = 13;
        static const int sc_sinceVer_MatMul = 13;
        static const int sc_sinceVer_Max = 13;
        static const int sc_sinceVer_Mean = 13;
        static const int sc_sinceVer_MeanVarianceNormalization = 13;
        static const int sc_sinceVer_Min = 13;
        static const int sc_sinceVer_Mod = 13;
        static const int sc_sinceVer_Mul = 13;
        static const int sc_sinceVer_Neg = 13;
        static const int sc_sinceVer_NonZero = 13;
        static const int sc_sinceVer_Pad = 13;
        static const int sc_sinceVer_Pow = 13;
        static const int sc_sinceVer_QuantizeLinear = 13;
        static const int sc_sinceVer_Reciprocal = 13;
        static const int sc_sinceVer_ReduceL1 = 13;
        static const int sc_sinceVer_ReduceL2 = 13;
        static const int sc_sinceVer_ReduceLogSum = 13;
        static const int sc_sinceVer_ReduceLogSumExp = 13;
        static const int sc_sinceVer_ReduceMax = 13;
        static const int sc_sinceVer_ReduceMean = 13;
        static const int sc_sinceVer_ReduceMin = 13;
        static const int sc_sinceVer_ReduceProd = 13;
        static const int sc_sinceVer_ReduceSum = 13;
        static const int sc_sinceVer_ReduceSumSquare = 13;
        static const int sc_sinceVer_Relu = 13;
        static const int sc_sinceVer_Reshape = 13;
        static const int sc_sinceVer_Resize = 13;
        static const int sc_sinceVer_Scatter = 13;
        static const int sc_sinceVer_ScatterElements = 13;
        static const int sc_sinceVer_ScatterND = 13;
        static const int sc_sinceVer_Sigmoid = 13;
        static const int sc_sinceVer_Sign = 13;
        static const int sc_sinceVer_Slice = 13;
        static const int sc_sinceVer_Split = 13;
        static const int sc_sinceVer_SpaceToDepth = 13;
        static const int sc_sinceVer_Sqrt = 13;
        static const int sc_sinceVer_Squeeze = 13;
        static const int sc_sinceVer_Sub = 13;
        static const int sc_sinceVer_Sum = 13;
        static const int sc_sinceVer_Tanh = 13;
        static const int sc_sinceVer_Tile = 13;
        static const int sc_sinceVer_Transpose = 13;
        static const int sc_sinceVer_Unsqueeze = 13;
        static const int sc_sinceVer_ReduseSum = 13;
        static const int sc_sinceVer_Softmax = 13;
        static const int sc_sinceVer_LogSoftmax = 13;
        static const int sc_sinceVer_Hardmax = 13;
        static const int sc_sinceVer_Shape = 13;
        static const int sc_sinceVer_Size = 13;
    } // namespace OnnxOperatorSet13

    namespace OnnxOperatorSet14
    {
        static const int sc_sinceVer_Add = 14;
        static const int sc_sinceVer_BatchNormalization = 14;
        static const int sc_sinceVer_CumSum = 14;
        static const int sc_sinceVer_Div = 14;
        static const int sc_sinceVer_Identity = 14;
        static const int sc_sinceVer_GRU = 14;
        static const int sc_sinceVer_LSTM = 14;
        static const int sc_sinceVer_Mul = 14;
        static const int sc_sinceVer_Relu = 14;
        static const int sc_sinceVer_Reshape = 14;
        static const int sc_sinceVer_RNN = 14;
        static const int sc_sinceVer_Sub = 14;
        static const int sc_sinceVer_Trilu = 14;
    } // namespace OnnxOperatorSet14

    namespace OnnxOperatorSet15
    {
        static const int sc_sinceVer_CastLike = 15;
        static const int sc_sinceVer_BatchNormalization = 15;
        static const int sc_sinceVer_Pow = 15;
        static const int sc_sinceVer_Shape = 15;
    } // namespace OnnxOperatorSet15

    namespace OnnxOperatorSet16
    {
        static const int sc_sinceVer_Identity = 16;
        static const int sc_sinceVer_LeakyRelu = 16;
        static const int sc_sinceVer_PRelu = 16;
        static const int sc_sinceVer_Where = 16;
        static const int sc_sinceVer_GreaterOrEqual = 16;
        static const int sc_sinceVer_LessOrEqual = 16;
        static const int sc_sinceVer_ScatterND = 16;
        static const int sc_sinceVer_ScatterElements = 16;
    } // namespace OnnxOperatorSet16

    namespace OnnxOperatorSet17
    {
        static const int sc_sinceVer_LayerNormalization = 17;
    } // namespace OnnxOperatorSet17

    namespace MsftOperatorSet1
    {
        static const int sc_sinceVer_DmlFusedConv = 1;
        static const int sc_sinceVer_DmlFusedConvTranspose = 1;
        static const int sc_sinceVer_DmlFusedInstanceNormalization = 1;
        static const int sc_sinceVer_DmlFusedBatchNormalization = 1;
        static const int sc_sinceVer_DmlFusedMeanVarianceNormalization = 1;
        static const int sc_sinceVer_DmlFusedGemm = 1;
        static const int sc_sinceVer_DmlFusedMatMul = 1;
        static const int sc_sinceVer_DmlFusedAdd = 1;
        static const int sc_sinceVer_DmlFusedSum = 1;
        static const int sc_sinceVer_QuantizeLinear = 1;
        static const int sc_sinceVer_DequantizeLinear = 1;
        static const int sc_sinceVer_ConvTransposeWithDynamicPads = 1;
        static const int sc_sinceVer_QLinearAdd = 1;
        static const int sc_sinceVer_Gelu = 1;
        static const int sc_sinceVer_BiasGelu = 1;
        static const int sc_sinceVer_FusedMatMul = 1;
        static const int sc_sinceVer_QLinearSigmoid = 1;
        static const int sc_sinceVer_Attention = 1;
        static const int sc_sinceVer_SkipLayerNormalization = 1;
        static const int sc_sinceVer_EmbedLayerNormalization = 1;
<<<<<<< HEAD
        static const int sc_sinceVer_BiasSplitGelu = 1;
=======
        static const int sc_sinceVer_GroupNorm = 1;
>>>>>>> 7ccdf9ad
    } // namespace MsftOperatorSet1

} // namespace OperatorHelper<|MERGE_RESOLUTION|>--- conflicted
+++ resolved
@@ -410,11 +410,8 @@
         static const int sc_sinceVer_Attention = 1;
         static const int sc_sinceVer_SkipLayerNormalization = 1;
         static const int sc_sinceVer_EmbedLayerNormalization = 1;
-<<<<<<< HEAD
         static const int sc_sinceVer_BiasSplitGelu = 1;
-=======
         static const int sc_sinceVer_GroupNorm = 1;
->>>>>>> 7ccdf9ad
     } // namespace MsftOperatorSet1
 
 } // namespace OperatorHelper