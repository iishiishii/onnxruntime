--- conflicted
+++ resolved
@@ -20,16 +20,11 @@
 #include "core/mlas/inc/mlas.h"
 #include "core/framework/TensorSeq.h"
 #ifdef ENABLE_TRAINING
-<<<<<<< HEAD
 #include "core/framework/partial_graph_execution_state.h"
-#include "orttraining/training_ops/cpu/aten_ops/aten_op_executor.h"
-=======
-#include "core/framework/orttraining_partial_executor.h"
 #endif
 
 #ifdef ENABLE_ATEN
 #include "contrib_ops/cpu/aten_ops/aten_op_executor.h"
->>>>>>> 173bcdbc
 #endif
 
 namespace ONNX_NAMESPACE {
@@ -683,17 +678,11 @@
 common::Status ExecutePartialGraph(const SessionState& session_state, FeedsFetchesManager& feeds_fetches_manager,
                                    const std::vector<OrtValue>& feeds, std::vector<OrtValue>& fetches,
                                    const logging::Logger& logger, PartialGraphExecutionState& state,
-<<<<<<< HEAD
-                                   const OrtValueCachePtr& cache, const bool& terminate_flag, Stream* parent_stream) {
+                                   const OrtValueCachePtr& cache, const bool& terminate_flag,
+                                   int32_t partial_graph_index,
+                                   Stream* parent_stream) {
   // finalize the copy info using the provided feeds and fetches. will update device_copy_checks in the background
   FinalizeFeedFetchCopyInfo(feeds_fetches_manager, feeds, fetches);
-=======
-                                   const OrtValueCachePtr& cache,
-                                   int32_t partial_graph_index) {
-  // finalize the copy info using the provided feeds and fetches. will update device_copy_checks in the background
-  FinalizeFeedFetchCopyInfo(feeds_fetches_manager, feeds, fetches);
-  PartialExecutor executor{state, cache, partial_graph_index};
->>>>>>> 173bcdbc
   const auto& feeds_fetches_info = feeds_fetches_manager.GetFeedsFetchesInfo();
   const auto& device_copy_checks = feeds_fetches_manager.GetDeviceCopyChecks();
   bool single_stream = session_state.GetExecutionPlan()->NumberOfValidStream();
