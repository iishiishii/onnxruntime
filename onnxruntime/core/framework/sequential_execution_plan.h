// Copyright (c) Microsoft Corporation. All rights reserved.
// Licensed under the MIT License.

#pragma once

#include "core/graph/basic_types.h"
#include "core/framework/alloc_kind.h"
#include "core/framework/data_types.h"
#include "core/framework/execution_plan_base.h"
#include <list>

namespace onnxruntime {
// Every ml-value has a unique name and is assigned a unique integral number.
// While we use names at static-planning time, the goal is that at runtime
// (that is, at inference time), there is no need to refer to names, and only
// the integer index is used (e.g., to index into appropriate vectors in
// the ExecutionFrame).
using OrtValueIndex = int;
using OrtValueName = std::string;

class SessionState;

<<<<<<< HEAD
// shape_size contains product of static dimensions, and sorted list of symbolic dimensions
class AllocSize {
 private:
  bool all_dims_known_;
  size_t static_size_;
  std::list<std::string> symbolic_dims_;

 public:
  AllocSize(const ONNX_NAMESPACE::TensorShapeProto* tensor_shape_proto, size_t elem_size);

  inline bool operator==(const AllocSize& other) const {
    return all_dims_known_ &&
           other.all_dims_known_ &&
           static_size_ == other.static_size_ &&
           symbolic_dims_ == other.symbolic_dims_;
  }

  inline bool operator<(const AllocSize& other) const {
    ORT_ENFORCE(all_dims_known_ && other.all_dims_known_);
    if (static_size_ != other.static_size_) {
      return static_size_ < other.static_size_;
    } else {
      return symbolic_dims_ < other.symbolic_dims_;
    }
  }

  inline bool AllDimsKnown() const {
    return all_dims_known_;
  }

  size_t StaticSize() const {
    return static_size_;
  }

  const std::list<std::string>& SymbolicDims() const {
    return symbolic_dims_;
  }
};

// AllocPlanPerValue: (a simplified form of AllocationPlanPerValue above)
=======
>>>>>>> ac725b53
// Captures information required to allocate/reuse buffer for a ml-value
struct AllocPlanPerValue {
  AllocKind alloc_kind{AllocKind::kAllocate};
  MLDataType value_type{nullptr};
  OrtMemoryInfo location;
  // reused_buffer is valid only if alloc_kind == kReuse. It indicates
  // which OrtValue's buffer must be reused for this OrtValue.
  OrtValueIndex reused_buffer{0};
  // if the value is used in async kernel, a fence object would be created
  bool create_fence{false};
  // tensors of the same alloc_size would share the same pointer
  std::shared_ptr<AllocSize> alloc_size;
  // exec queue id when using the buffer as output
  int exec_queue_id;

 public:
  AllocPlanPerValue() : location(CPU, Invalid) {}
};

// SequentialExecutionPlan: This is the data that is produced by a static
// planner for a sequential execution, to be used by a SequentialExecutor.
struct SequentialExecutionPlan : public ExecutionPlanBase {
  // Allocation plan:
  // ExecutionFrame::GetOrCreateTensor() should use the following information
  // to decide whether to allocate a new buffer or reuse an existing buffer

  // The following vector is indexed by OrtValueIndex
  std::vector<AllocPlanPerValue> allocation_plan;

  // The following indicates the order in which nodes should be executed and the
  // ml-values to be free after each node's execution:

  // NodeExecutionPlan: represents execution data for a single node
  struct NodeExecutionPlan {
    // node to be executed;
    onnxruntime::NodeIndex node_index;

    // ml-values to be freed after node execution:
    // for (auto i = free_from_index; i <= free_to_index; i++)
    //    free ml-value corresponding to ml-value-index to_be_freed[i]
    int free_from_index;
    int free_to_index;

    explicit NodeExecutionPlan(onnxruntime::NodeIndex index) : node_index(index), free_from_index(1), free_to_index(0) {}
  };

  // Execution_plan: represents the nodes in the sequential order to be executed
  std::vector<NodeExecutionPlan> execution_plan;

  // Records whether a given node has fence on its input or output, key is node index.
  std::vector<bool> node_has_fence;

  // to_be_freed: vector elements represent indices of ml-values to be freed (as described above)
  std::vector<OrtValueIndex> to_be_freed;

  const OrtMemoryInfo& GetLocation(size_t ort_value_index) const override {
    return allocation_plan[ort_value_index].location;
  }

  void SetLocation(size_t ort_value_index, const struct OrtMemoryInfo& info) override {
    allocation_plan[ort_value_index].location = info;
  }

  std::set<OrtMemoryInfo> GetAllLocations() const override {
    std::set<OrtMemoryInfo> locations;
    for (auto& alloc_plan : allocation_plan) {
      if (locations.find(alloc_plan.location) == locations.end()) locations.insert(alloc_plan.location);
    }
    return locations;
  }

  // Whether a given node needs fence check or not.
  bool NodeHasFence(onnxruntime::NodeIndex node_index) const {
    return node_has_fence[node_index];
  }
};

// Output details of an execution plan:
std::ostream& operator<<(std::ostream& out, std::pair<const SequentialExecutionPlan*, const SessionState*> planinfo);
}  // namespace onnxruntime<|MERGE_RESOLUTION|>--- conflicted
+++ resolved
@@ -20,7 +20,6 @@
 
 class SessionState;
 
-<<<<<<< HEAD
 // shape_size contains product of static dimensions, and sorted list of symbolic dimensions
 class AllocSize {
  private:
@@ -60,9 +59,6 @@
   }
 };
 
-// AllocPlanPerValue: (a simplified form of AllocationPlanPerValue above)
-=======
->>>>>>> ac725b53
 // Captures information required to allocate/reuse buffer for a ml-value
 struct AllocPlanPerValue {
   AllocKind alloc_kind{AllocKind::kAllocate};
