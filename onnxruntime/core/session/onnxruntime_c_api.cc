// Copyright (c) Microsoft Corporation. All rights reserved.
// Licensed under the MIT License.

#include "core/session/onnxruntime_c_api.h"
#include "core/session/allocator_adapters.h"
#include "core/session/inference_session_utils.h"
#include "core/session/IOBinding.h"
#include "core/framework/allocator.h"
#include "core/framework/error_code_helper.h"
#include "core/framework/execution_provider.h"
#include "core/framework/tensor_type_and_shape.h"
#include "core/framework/utils.h"
#include <cassert>
#include <cstring>
#include <functional>
#include <sstream>

#include "core/common/common.h"
#include "core/common/logging/logging.h"
#include "core/common/narrow.h"
#include "core/common/status.h"
#include "core/common/safeint.h"
#include "core/graph/constants.h"
#include "core/graph/graph.h"
#include "core/framework/allocator.h"
#include "core/framework/tensor.h"
#include "core/framework/ort_value.h"
#include "core/providers/get_execution_providers.h"
#include "core/session/environment.h"
#include "core/framework/callback.h"
#include "core/framework/tensorprotoutils.h"
#include "core/framework/onnxruntime_typeinfo.h"
#include "core/session/inference_session.h"
#include "core/session/ort_apis.h"
#include "core/session/ort_env.h"
#include "core/framework/data_types.h"
#include "abi_session_options_impl.h"
#include "core/framework/TensorSeq.h"
#include "core/platform/ort_mutex.h"
#include "core/common/string_helper.h"

#ifdef USE_CUDA
#include "core/providers/cuda/cuda_provider_factory.h"
#include "core/providers/cuda/cuda_execution_provider_info.h"
namespace onnxruntime {
ProviderInfo_CUDA* TryGetProviderInfo_CUDA();
}
#endif

#ifdef ENABLE_TRAINING_ON_DEVICE
#include "orttraining/training_api/include/onnxruntime_training_c_api.h"
#include "orttraining/training_api/include/ort_training_apis.h"
#endif

#ifdef USE_CANN
#include "core/providers/cann/cann_provider_factory.h"
#include "core/providers/cann/cann_execution_provider_info.h"
namespace onnxruntime {
ProviderInfo_CANN* TryGetProviderInfo_CANN();
}
#endif

#ifdef USE_DNNL
#include "core/providers/dnnl/dnnl_provider_factory.h"
#include "core/providers/dnnl/dnnl_execution_provider_info.h"
namespace onnxruntime {
ProviderInfo_Dnnl* TryGetProviderInfo_Dnnl();
}
#endif

#ifdef USE_DML
#include "core/providers/dml/dml_provider_factory.h"
const OrtDmlApi* GetOrtDmlApi(_In_ uint32_t version) NO_EXCEPTION;
#endif

#ifdef ENABLE_EXTENSION_CUSTOM_OPS
#include "onnxruntime_extensions.h"
#endif
#if defined(_MSC_VER) && !defined(__clang__)
// The warning is: "Do not assign the result of an allocation or a function call with an owner<T> return value to a raw pointer, use owner<T> instead(i .11)."
// But this file is for C API. It can't use unique_ptr/shared_ptr in function signature.
#pragma warning(disable : 26400)
#endif
using namespace onnxruntime::logging;
using onnxruntime::BFloat16;
using onnxruntime::DataTypeImpl;
using onnxruntime::Environment;
using onnxruntime::IAllocator;
using onnxruntime::InputDefList;
using onnxruntime::MLFloat16;
using onnxruntime::narrow;
using onnxruntime::OutputDefList;
using onnxruntime::Tensor;
using onnxruntime::ToOrtStatus;
using onnxruntime::common::Status;

using namespace onnxruntime;

#ifndef ORT_STATUS_PTR
#ifdef _WIN32
#define ORT_STATUS_PTR _Check_return_ _Ret_maybenull_ OrtStatusPtr
#else
#define ORT_STATUS_PTR OrtStatus*
#endif
#endif

#define TENSOR_READ_API_BEGIN                          \
  API_IMPL_BEGIN                                       \
  auto v = reinterpret_cast<const ::OrtValue*>(value); \
  auto& tensor = v->Get<onnxruntime::Tensor>();

#define TENSOR_READWRITE_API_BEGIN \
  API_IMPL_BEGIN                   \
  auto v = (value);                \
  auto tensor = v->GetMutable<onnxruntime::Tensor>();

ORT_API_STATUS_IMPL(OrtApis::CreateEnvWithCustomLogger, OrtLoggingFunction logging_function,
                    _In_opt_ void* logger_param, OrtLoggingLevel logging_level, _In_ const char* logid,
                    _Outptr_ OrtEnv** out) {
  API_IMPL_BEGIN
  OrtEnv::LoggingManagerConstructionInfo lm_info{logging_function, logger_param, logging_level, logid};
  Status status;
  *out = OrtEnv::GetInstance(lm_info, status);
  return ToOrtStatus(status);
  API_IMPL_END
}

ORT_API_STATUS_IMPL(OrtApis::CreateEnv, OrtLoggingLevel logging_level,
                    _In_ const char* logid, _Outptr_ OrtEnv** out) {
  API_IMPL_BEGIN
  OrtEnv::LoggingManagerConstructionInfo lm_info{nullptr, nullptr, logging_level, logid};
  Status status;
  *out = OrtEnv::GetInstance(lm_info, status);
  return ToOrtStatus(status);
  API_IMPL_END
}

ORT_API_STATUS_IMPL(OrtApis::CreateEnvWithGlobalThreadPools, OrtLoggingLevel logging_level,
                    _In_ const char* logid, _In_ const struct OrtThreadingOptions* tp_options, _Outptr_ OrtEnv** out) {
  API_IMPL_BEGIN
  OrtEnv::LoggingManagerConstructionInfo lm_info{nullptr, nullptr, logging_level, logid};
  Status status;
  *out = OrtEnv::GetInstance(lm_info, status, tp_options);
  return ToOrtStatus(status);
  API_IMPL_END
}

ORT_API_STATUS_IMPL(OrtApis::CreateEnvWithCustomLoggerAndGlobalThreadPools, OrtLoggingFunction logging_function, _In_opt_ void* logger_param,
                    OrtLoggingLevel logging_level, _In_ const char* logid, _In_ const struct OrtThreadingOptions* tp_options,
                    _Outptr_ OrtEnv** out) {
  API_IMPL_BEGIN
  OrtEnv::LoggingManagerConstructionInfo lm_info{logging_function, logger_param, logging_level, logid};
  Status status;
  *out = OrtEnv::GetInstance(lm_info, status, tp_options);
  return ToOrtStatus(status);
  API_IMPL_END
}

// enable platform telemetry
ORT_API_STATUS_IMPL(OrtApis::EnableTelemetryEvents, _In_ const OrtEnv* ort_env) {
  API_IMPL_BEGIN
  ORT_UNUSED_PARAMETER(ort_env);
  // note telemetry is controlled via the platform Env object, not the OrtEnv object instance
  const Env& env = Env::Default();
  env.GetTelemetryProvider().EnableTelemetryEvents();
  return nullptr;
  API_IMPL_END
}

ORT_API_STATUS_IMPL(OrtApis::DisableTelemetryEvents, _In_ const OrtEnv* ort_env) {
  API_IMPL_BEGIN
  ORT_UNUSED_PARAMETER(ort_env);
  // note telemetry is controlled via the platform Env object, not the OrtEnv object instance
  const Env& env = Env::Default();
  env.GetTelemetryProvider().DisableTelemetryEvents();
  return nullptr;
  API_IMPL_END
}

ORT_API_STATUS_IMPL(OrtApis::UpdateEnvWithCustomLogLevel, _In_ OrtEnv* ort_env,
                    OrtLoggingLevel log_severity_level) {
  API_IMPL_BEGIN
  LoggingManager* default_logging_manager = ort_env->GetLoggingManager();
  int severity_level = static_cast<int>(log_severity_level);
  default_logging_manager->SetDefaultLoggerSeverity(static_cast<logging::Severity>(severity_level));
  return nullptr;
  API_IMPL_END
}

ORT_STATUS_PTR CreateTensorImpl(MLDataType ml_type, const int64_t* shape, size_t shape_len,
                                _Inout_ OrtAllocator* allocator, OrtValue& value) {
  TensorShape tensor_shape(shape, shape_len);
  AllocatorPtr alloc_ptr = std::make_shared<onnxruntime::IAllocatorImplWrappingOrtAllocator>(allocator);
  Tensor::InitOrtValue(ml_type, tensor_shape, std::move(alloc_ptr), value);
  return nullptr;
}

ORT_STATUS_PTR CreateTensorImplForSeq(MLDataType elem_type, const int64_t* shape, size_t shape_len, Tensor& out) {
  OrtAllocator* allocator;
  // TODO(pranav): what allocator should be used to create the tensor here?
  // for the sake of simplicity of the API using the default one here
  ORT_API_RETURN_IF_ERROR(OrtApis::GetAllocatorWithDefaultOptions(&allocator));
  AllocatorPtr alloc_ptr = std::make_shared<onnxruntime::IAllocatorImplWrappingOrtAllocator>(allocator);
  TensorShape tensor_shape(shape, shape_len);
  out = Tensor(elem_type, tensor_shape, std::move(alloc_ptr));
  return nullptr;
}

/**
 *
 * this function will create a copy of the allocator info
 */
ORT_STATUS_PTR CreateTensorImpl(MLDataType ml_type, const int64_t* shape, size_t shape_len, const OrtMemoryInfo* info,
                                void* p_data, size_t p_data_len, OrtValue& ort_value) {
  TensorShape tensor_shape(shape, shape_len);
  if (std::any_of(tensor_shape.GetDims().begin(), tensor_shape.GetDims().end(), [](int64_t v) { return v < 0; })) {
    return OrtApis::CreateStatus(ORT_INVALID_ARGUMENT, "tried creating tensor with negative value in shape");
  }

  auto elem_count = narrow<size_t>(tensor_shape.Size());
  size_t size_to_allocate;
  if (!IAllocator::CalcMemSizeForArray(ml_type->Size(), elem_count, &size_to_allocate)) {
    return OrtApis::CreateStatus(ORT_INVALID_ARGUMENT, "size overflow");
  }
  if (size_to_allocate > p_data_len) {
    std::ostringstream oss;
    oss << "not enough space: expected " << size_to_allocate << ", got " << p_data_len;
    return OrtApis::CreateStatus(ORT_INVALID_ARGUMENT, oss.str().c_str());
  }
  Tensor::InitOrtValue(ml_type, tensor_shape, p_data, *info, ort_value);
  return nullptr;
}

ORT_API_STATUS_IMPL(OrtApis::CreateTensorWithDataAsOrtValue, _In_ const OrtMemoryInfo* info,
                    _Inout_ void* p_data, size_t p_data_len, _In_ const int64_t* shape, size_t shape_len,
                    ONNXTensorElementDataType type, _Outptr_ OrtValue** out) {
  API_IMPL_BEGIN
  auto ml_type = DataTypeImpl::TensorTypeFromONNXEnum(type)->GetElementType();
  auto value = std::make_unique<OrtValue>();
  ORT_API_RETURN_IF_ERROR(CreateTensorImpl(ml_type, shape, shape_len, info, p_data, p_data_len, *value));
  *out = value.release();
  return nullptr;
  API_IMPL_END
}

ORT_API_STATUS_IMPL(OrtApis::CreateTensorAsOrtValue, _Inout_ OrtAllocator* allocator,
                    _In_ const int64_t* shape, size_t shape_len, ONNXTensorElementDataType type,
                    _Outptr_ OrtValue** out) {
  API_IMPL_BEGIN
  auto ml_type = DataTypeImpl::TensorTypeFromONNXEnum(type)->GetElementType();
  auto value = std::make_unique<OrtValue>();
  ORT_API_RETURN_IF_ERROR(CreateTensorImpl(ml_type, shape, shape_len, allocator, *value));
  *out = value.release();
  return nullptr;
  API_IMPL_END
}

ORT_API_STATUS_IMPL(OrtApis::CreateSparseTensorAsOrtValue, _Inout_ OrtAllocator* allocator, _In_ const int64_t* dense_shape,
                    size_t dense_shape_len, ONNXTensorElementDataType type, _Outptr_ OrtValue** out) {
  API_IMPL_BEGIN
#if !defined(DISABLE_SPARSE_TENSORS)
  auto sparse_tensor_type = DataTypeImpl::SparseTensorTypeFromONNXEnum(type);
  auto element_type = sparse_tensor_type->GetElementType();
  assert(element_type->AsPrimitiveDataType() != nullptr);
  TensorShape shape(dense_shape, dense_shape_len);
  if (std::any_of(shape.GetDims().begin(), shape.GetDims().end(),
                  [](int64_t v) { return v < 0; })) {
    return OrtApis::CreateStatus(ORT_INVALID_ARGUMENT, "tried creating tensor with negative value in shape");
  }

  auto alloc_ptr = std::make_shared<onnxruntime::IAllocatorImplWrappingOrtAllocator>(allocator);
  auto value = std::make_unique<OrtValue>();
  SparseTensor::InitOrtValue(element_type, shape, std::move(alloc_ptr), *value);
  *out = value.release();
  return nullptr;
#else
  ORT_UNUSED_PARAMETER(allocator);
  ORT_UNUSED_PARAMETER(dense_shape);
  ORT_UNUSED_PARAMETER(dense_shape_len);
  ORT_UNUSED_PARAMETER(type);
  ORT_UNUSED_PARAMETER(out);

  return OrtApis::CreateStatus(ORT_FAIL, "SparseTensor is not supported in this build.");
#endif
  API_IMPL_END
}

namespace {
#if !defined(DISABLE_SPARSE_TENSORS)
std::unique_ptr<IDataTransfer> GetDataTransfer(const OrtDevice& src_device, const OrtDevice& dst_device) {
  if (src_device.Type() == OrtDevice::CPU && dst_device.Type() == OrtDevice::CPU) {
    return std::make_unique<CPUDataTransfer>();
  }
#ifdef USE_CUDA
  if (src_device.Type() == OrtDevice::GPU || dst_device.Type() == OrtDevice::GPU) {
    if (auto* provider_info = TryGetProviderInfo_CUDA()) {
      return provider_info->CreateGPUDataTransfer();
    }
  }
#endif
  ORT_THROW("Not able to find appropriate IDataTransfer to copy sparse data");
}

SparseTensor& ValidateFillInputArgs(OrtValue* v, const TensorShape& values_shape, const OrtMemoryInfo* data_mem_info) {
  auto& sparse_tensor = SparseTensor::GetSparseTensorFromOrtValue(*v);
  if (sparse_tensor.IsDataTypeString()) {
    if ((data_mem_info->device.Type() != OrtDevice::CPU) || sparse_tensor.Location().device.Type() != OrtDevice::CPU) {
      ORT_THROW("Strings can only reside in CPU memory");
    }
  }
  if (std::any_of(values_shape.GetDims().begin(), values_shape.GetDims().end(),
                  [](int64_t v) { return v < 0; })) {
    ORT_THROW("tried Filling sparse tensor with negative value in values shape");
  }

  return sparse_tensor;
}

union PtrConvert {
  explicit PtrConvert(const void* p_p) : p(p_p) {}
  const void* p;
  const char** strings;
};

#endif  // !defined(DISABLE_SPARSE_TENSORS)
}  // namespace

ORT_API_STATUS_IMPL(OrtApis::FillSparseTensorCoo, _Inout_ OrtValue* ort_value, _In_ const OrtMemoryInfo* data_mem_info,
                    _In_ const int64_t* values_shape, size_t values_shape_len, _In_ const void* values,
                    _In_ const int64_t* indices_data, size_t indices_num) {
  API_IMPL_BEGIN
#if !defined(DISABLE_SPARSE_TENSORS)
  TensorShape values_t_shape(values_shape, values_shape_len);
  auto& sparse_tensor = ValidateFillInputArgs(ort_value, values_t_shape, data_mem_info);

  auto values_size = narrow<size_t>(values_t_shape.Size());
  auto indices_span = gsl::make_span(indices_data, indices_num);

  if (sparse_tensor.IsDataTypeString()) {
    PtrConvert conv(values);
    ORT_THROW_IF_ERROR(sparse_tensor.MakeCooStrings(values_size, conv.strings, indices_span));
  } else {
    auto data_transfer = GetDataTransfer(data_mem_info->device, sparse_tensor.Location().device);
    ORT_THROW_IF_ERROR(sparse_tensor.MakeCooData(*data_transfer, *data_mem_info, values_size,
                                                 values, indices_span));
  }
  return nullptr;
#else
  ORT_UNUSED_PARAMETER(ort_value);
  ORT_UNUSED_PARAMETER(data_mem_info);
  ORT_UNUSED_PARAMETER(values_shape);
  ORT_UNUSED_PARAMETER(values_shape_len);
  ORT_UNUSED_PARAMETER(values);
  ORT_UNUSED_PARAMETER(indices_data);
  ORT_UNUSED_PARAMETER(indices_num);

  return OrtApis::CreateStatus(ORT_FAIL, "SparseTensor is not supported in this build.");
#endif
  API_IMPL_END
}

ORT_API_STATUS_IMPL(OrtApis::FillSparseTensorCsr, _Inout_ OrtValue* ort_value, _In_ const OrtMemoryInfo* data_mem_info,
                    _In_ const int64_t* values_shape, size_t values_shape_len, _In_ const void* values,
                    _In_ const int64_t* inner_indices_data, size_t inner_indices_num,
                    _In_ const int64_t* outer_indices_data, size_t outer_indices_num) {
  API_IMPL_BEGIN
#if !defined(DISABLE_SPARSE_TENSORS)
  TensorShape values_t_shape(values_shape, values_shape_len);
  auto& sparse_tensor = ValidateFillInputArgs(ort_value, values_t_shape, data_mem_info);
  auto values_size = narrow<size_t>(values_t_shape.Size());

  auto inner_indices_span = gsl::make_span(inner_indices_data, inner_indices_num);
  auto outer_indices_span = gsl::make_span(outer_indices_data, outer_indices_num);
  if (sparse_tensor.IsDataTypeString()) {
    PtrConvert conv(values);
    ORT_THROW_IF_ERROR(sparse_tensor.MakeCsrStrings(values_size, conv.strings, inner_indices_span, outer_indices_span));
  } else {
    auto data_transfer = GetDataTransfer(data_mem_info->device, sparse_tensor.Location().device);
    ORT_THROW_IF_ERROR(sparse_tensor.MakeCsrData(*data_transfer, *data_mem_info, values_size,
                                                 values, inner_indices_span, outer_indices_span));
  }
  return nullptr;
#else
  ORT_UNUSED_PARAMETER(ort_value);
  ORT_UNUSED_PARAMETER(data_mem_info);
  ORT_UNUSED_PARAMETER(values_shape);
  ORT_UNUSED_PARAMETER(values_shape_len);
  ORT_UNUSED_PARAMETER(values);
  ORT_UNUSED_PARAMETER(inner_indices_data);
  ORT_UNUSED_PARAMETER(inner_indices_num);
  ORT_UNUSED_PARAMETER(outer_indices_data);
  ORT_UNUSED_PARAMETER(outer_indices_num);
  return OrtApis::CreateStatus(ORT_FAIL, "SparseTensor is not supported in this build.");
#endif
  API_IMPL_END
}

ORT_API_STATUS_IMPL(OrtApis::FillSparseTensorBlockSparse, _Inout_ OrtValue* ort_value, _In_ const OrtMemoryInfo* data_mem_info,
                    _In_ const int64_t* values_shape, size_t values_shape_len, _In_ const void* values,
                    _In_ const int64_t* indices_shape_data, size_t indices_shape_len,
                    _In_ const int32_t* indices_data) {
  API_IMPL_BEGIN
#if !defined(DISABLE_SPARSE_TENSORS)
  TensorShape values_t_shape(values_shape, values_shape_len);
  auto& sparse_tensor = ValidateFillInputArgs(ort_value, values_t_shape, data_mem_info);

  TensorShape indices_t_shape(indices_shape_data, indices_shape_len);
  if (std::any_of(indices_t_shape.GetDims().begin(), indices_t_shape.GetDims().end(),
                  [](int64_t v) { return v < 0; })) {
    ORT_THROW("tried Filling sparse tensor with negative value in block sparse indices shape");
  }

  if (sparse_tensor.IsDataTypeString()) {
    PtrConvert conv(values);
    ORT_THROW_IF_ERROR(sparse_tensor.MakeBlockSparseStrings(values_t_shape, conv.strings, indices_t_shape, indices_data));
  } else {
    auto data_transfer = GetDataTransfer(data_mem_info->device, sparse_tensor.Location().device);
    ORT_THROW_IF_ERROR(sparse_tensor.MakeBlockSparseData(*data_transfer, *data_mem_info, values_t_shape,
                                                         values, indices_t_shape, indices_data));
  }
  return nullptr;
#else
  ORT_UNUSED_PARAMETER(ort_value);
  ORT_UNUSED_PARAMETER(data_mem_info);
  ORT_UNUSED_PARAMETER(values_shape);
  ORT_UNUSED_PARAMETER(values_shape_len);
  ORT_UNUSED_PARAMETER(values);
  ORT_UNUSED_PARAMETER(indices_shape_data);
  ORT_UNUSED_PARAMETER(indices_shape_len);
  ORT_UNUSED_PARAMETER(indices_data);

  return OrtApis::CreateStatus(ORT_FAIL, "SparseTensor is not supported in this build.");
#endif
  API_IMPL_END
}

ORT_API_STATUS_IMPL(OrtApis::CreateSparseTensorWithValuesAsOrtValue, _In_ const OrtMemoryInfo* info, _Inout_ void* p_data,
                    _In_ const int64_t* dense_shape, size_t dense_shape_len,
                    _In_ const int64_t* values_shape, size_t values_shape_len,
                    ONNXTensorElementDataType type, _Outptr_ OrtValue** out) {
  API_IMPL_BEGIN
#if !defined(DISABLE_SPARSE_TENSORS)
  auto sparse_tensor_type = DataTypeImpl::SparseTensorTypeFromONNXEnum(type);
  auto element_type = sparse_tensor_type->GetElementType();
  assert(element_type->AsPrimitiveDataType() != nullptr);
  if (utils::IsDataTypeString(element_type)) {
    return OrtApis::CreateStatus(ORT_INVALID_ARGUMENT,
                                 "Can not use strings in pre-allocated memory."
                                 " Use CreateSparseTensorAsOrtValue() to allocate memory inside and copy");
  }
  TensorShape tensor_dense_shape(dense_shape, dense_shape_len);
  TensorShape tensor_values_shape(values_shape, values_shape_len);
  if (std::any_of(tensor_values_shape.GetDims().begin(), tensor_values_shape.GetDims().end(),
                  [](int64_t v) { return v < 0; })) {
    return OrtApis::CreateStatus(ORT_INVALID_ARGUMENT, "tried creating tensor with negative value in shape");
  }
  auto value = std::make_unique<OrtValue>();
  SparseTensor::InitOrtValue(element_type, tensor_dense_shape, tensor_values_shape, p_data, *info, *value);
  *out = value.release();
  return nullptr;
#else
  ORT_UNUSED_PARAMETER(info);
  ORT_UNUSED_PARAMETER(p_data);
  ORT_UNUSED_PARAMETER(dense_shape);
  ORT_UNUSED_PARAMETER(dense_shape_len);
  ORT_UNUSED_PARAMETER(values_shape);
  ORT_UNUSED_PARAMETER(values_shape_len);
  ORT_UNUSED_PARAMETER(type);
  ORT_UNUSED_PARAMETER(out);

  return OrtApis::CreateStatus(ORT_FAIL, "SparseTensor is not supported in this build.");
#endif
  API_IMPL_END
}

ORT_API_STATUS_IMPL(OrtApis::UseCooIndices, _Inout_ OrtValue* ort_value, _Inout_ int64_t* indices_data, size_t indices_num) {
  API_IMPL_BEGIN
#if !defined(DISABLE_SPARSE_TENSORS)
  auto v = reinterpret_cast<::OrtValue*>(ort_value);
  auto& sparse_tensor = SparseTensor::GetSparseTensorFromOrtValue(*v);
  auto indices_span = (indices_num == 0 || indices_data == nullptr)
                          ? gsl::span<int64_t>()
                          : gsl::make_span(indices_data, indices_num);

  ORT_THROW_IF_ERROR(sparse_tensor.UseCooIndices(indices_span));
  return nullptr;
#else
  ORT_UNUSED_PARAMETER(ort_value);
  ORT_UNUSED_PARAMETER(indices_data);
  ORT_UNUSED_PARAMETER(indices_num);

  return OrtApis::CreateStatus(ORT_FAIL, "SparseTensor is not supported in this build.");
#endif
  API_IMPL_END
}

ORT_API_STATUS_IMPL(OrtApis::UseCsrIndices, _Inout_ OrtValue* ort_value,
                    _Inout_ int64_t* inner_data, size_t inner_num,
                    _Inout_ int64_t* outer_data, size_t outer_num) {
  API_IMPL_BEGIN
#if !defined(DISABLE_SPARSE_TENSORS)
  auto& sparse_tensor = SparseTensor::GetSparseTensorFromOrtValue(*ort_value);
  auto inner_span = (inner_num == 0 || inner_data == nullptr)
                        ? gsl::span<int64_t>()
                        : gsl::make_span(inner_data, inner_num);
  auto outer_span = (outer_num == 0 || outer_data == nullptr)
                        ? gsl::span<int64_t>()
                        : gsl::make_span(outer_data, outer_num);
  ORT_THROW_IF_ERROR(sparse_tensor.UseCsrIndices(inner_span, outer_span));
  return nullptr;
#else
  ORT_UNUSED_PARAMETER(ort_value);
  ORT_UNUSED_PARAMETER(inner_data);
  ORT_UNUSED_PARAMETER(inner_num);
  ORT_UNUSED_PARAMETER(outer_data);
  ORT_UNUSED_PARAMETER(outer_num);

  return OrtApis::CreateStatus(ORT_FAIL, "SparseTensor is not supported in this build.");
#endif
  API_IMPL_END
}

ORT_API_STATUS_IMPL(OrtApis::UseBlockSparseIndices, _Inout_ OrtValue* ort_value, const int64_t* indices_shape,
                    size_t indices_shape_len, _Inout_ int32_t* indices_data) {
  API_IMPL_BEGIN
#if !defined(DISABLE_SPARSE_TENSORS)
  auto& sparse_tensor = SparseTensor::GetSparseTensorFromOrtValue(*ort_value);
  TensorShape ind_shape(indices_shape, indices_shape_len);
  ORT_THROW_IF_ERROR(sparse_tensor.UseBlockSparseIndices(ind_shape, indices_data));
  return nullptr;
#else
  ORT_UNUSED_PARAMETER(ort_value);
  ORT_UNUSED_PARAMETER(indices_shape);
  ORT_UNUSED_PARAMETER(indices_shape_len);
  ORT_UNUSED_PARAMETER(indices_data);

  return OrtApis::CreateStatus(ORT_FAIL, "SparseTensor is not supported in this build.");
#endif
  API_IMPL_END
}

ORT_API_STATUS_IMPL(OrtApis::GetSparseTensorFormat, _In_ const OrtValue* ort_value, _Out_ enum OrtSparseFormat* out) {
  API_IMPL_BEGIN
#if !defined(DISABLE_SPARSE_TENSORS)
  auto v = reinterpret_cast<const ::OrtValue*>(ort_value);
  if (!v->IsAllocated()) {
    return OrtApis::CreateStatus(ORT_INVALID_ARGUMENT, "the ort_value must contain a constructed tensor");
  }
  const auto& sparse_tensor = v->Get<SparseTensor>();
  *out = static_cast<OrtSparseFormat>(sparse_tensor.Format());
  return nullptr;
#else
  ORT_UNUSED_PARAMETER(ort_value);
  ORT_UNUSED_PARAMETER(out);

  return OrtApis::CreateStatus(ORT_FAIL, "SparseTensor is not supported in this build.");
#endif
  API_IMPL_END
}

ORT_API_STATUS_IMPL(OrtApis::GetSparseTensorValues, _In_ const OrtValue* ort_value, _Outptr_ const void** out) {
  API_IMPL_BEGIN
#if !defined(DISABLE_SPARSE_TENSORS)
  const auto& sparse_tensor = SparseTensor::GetSparseTensorFromOrtValue(*ort_value);
  if (sparse_tensor.IsDataTypeString()) {
    return OrtApis::CreateStatus(ORT_INVALID_ARGUMENT, "Use GetStringTensor*() API to retrieve strings");
  }
  const auto& values = sparse_tensor.Values();
  *out = values.DataRaw();
  return nullptr;
#else
  ORT_UNUSED_PARAMETER(ort_value);
  ORT_UNUSED_PARAMETER(out);

  return OrtApis::CreateStatus(ORT_FAIL, "SparseTensor is not supported in this build.");
#endif
  API_IMPL_END
}

ORT_API_STATUS_IMPL(OrtApis::CreateCustomOpDomain, _In_ const char* domain, _Outptr_ OrtCustomOpDomain** out) {
  API_IMPL_BEGIN
  auto custom_op_domain = std::make_unique<OrtCustomOpDomain>();
  custom_op_domain->domain_ = domain;
  *out = custom_op_domain.release();
  return nullptr;
  API_IMPL_END
}

ORT_API(void, OrtApis::ReleaseCustomOpDomain, _Frees_ptr_opt_ OrtCustomOpDomain* ptr) {
  delete ptr;
}

ORT_API_STATUS_IMPL(OrtApis::CustomOpDomain_Add, _Inout_ OrtCustomOpDomain* custom_op_domain, _In_ const OrtCustomOp* op) {
  API_IMPL_BEGIN
  custom_op_domain->custom_ops_.emplace_back(op);
  return nullptr;
  API_IMPL_END
}

ORT_API_STATUS_IMPL(OrtApis::AddCustomOpDomain, _Inout_ OrtSessionOptions* options,
                    _In_ OrtCustomOpDomain* custom_op_domain) {
  API_IMPL_BEGIN
  options->custom_op_domains_.emplace_back(custom_op_domain);
  return nullptr;
  API_IMPL_END
}

ORT_API_STATUS_IMPL(OrtApis::RegisterCustomOpsLibrary, _Inout_ OrtSessionOptions* options, _In_ const char* library_path, _Outptr_ void** library_handle) {
  API_IMPL_BEGIN

  ORT_API_RETURN_IF_STATUS_NOT_OK(Env::Default().LoadDynamicLibrary(library_path, false, library_handle));
  if (!*library_handle)
    return OrtApis::CreateStatus(ORT_FAIL, "RegisterCustomOpsLibrary: Failed to load library");

  OrtStatus*(ORT_API_CALL * RegisterCustomOps)(OrtSessionOptions * options, const OrtApiBase* api);

  ORT_API_RETURN_IF_STATUS_NOT_OK(Env::Default().GetSymbolFromLibrary(*library_handle, "RegisterCustomOps",
                                                                      (void**)&RegisterCustomOps));
  if (!RegisterCustomOps)
    return OrtApis::CreateStatus(ORT_FAIL, "RegisterCustomOpsLibrary: Entry point RegisterCustomOps not found in library");

  return RegisterCustomOps(options, OrtGetApiBase());
  API_IMPL_END
}

ORT_API_STATUS_IMPL(OrtApis::EnableOrtCustomOps, _Inout_ OrtSessionOptions* options) {
  API_IMPL_BEGIN

  if (options) {
#ifdef ENABLE_EXTENSION_CUSTOM_OPS
    return RegisterCustomOps(options, OrtGetApiBase());
#else
    return OrtApis::CreateStatus(ORT_FAIL, "EnableOrtCustomOps: Custom operators in onnxruntime-extensions are not enabled");
#endif
  }
  return nullptr;

  API_IMPL_END
}

namespace {
// provider either model_path, or modal_data + model_data_length.
static ORT_STATUS_PTR CreateSessionAndLoadModel(_In_ const OrtSessionOptions* options,
                                                _In_ const OrtEnv* env,
                                                _In_opt_z_ const ORTCHAR_T* model_path,
                                                _In_opt_ const void* model_data,
                                                size_t model_data_length,

                                                std::unique_ptr<onnxruntime::InferenceSession>& sess) {
  // quick check here to decide load path. InferenceSession will provide error message for invalid values.
  // TODO: Could move to a helper
  const Env& os_env = Env::Default();  // OS environment (!= ORT environment)
  bool load_config_from_model =
      os_env.GetEnvironmentVar(inference_session_utils::kOrtLoadConfigFromModelEnvVar) == "1";

  if (load_config_from_model) {
#if !defined(ORT_MINIMAL_BUILD)
    if (model_path != nullptr) {
      sess = std::make_unique<onnxruntime::InferenceSession>(
          options == nullptr ? onnxruntime::SessionOptions() : options->value,
          env->GetEnvironment(),
          model_path);
    } else {
      sess = std::make_unique<onnxruntime::InferenceSession>(
          options == nullptr ? onnxruntime::SessionOptions() : options->value,
          env->GetEnvironment(),
          model_data, static_cast<int>(model_data_length));
    }
#else
    return OrtApis::CreateStatus(ORT_FAIL, "Loading config from ONNX models is not supported in this build.");
#endif
  } else {
    sess = std::make_unique<onnxruntime::InferenceSession>(
        options == nullptr ? onnxruntime::SessionOptions() : options->value,
        env->GetEnvironment());
  }

#if !defined(ORT_MINIMAL_BUILD) || defined(ORT_MINIMAL_BUILD_CUSTOM_OPS)
  // Add custom domains
  if (options && !options->custom_op_domains_.empty()) {
    ORT_API_RETURN_IF_STATUS_NOT_OK(sess->AddCustomOpDomains(options->custom_op_domains_));
  }
#endif

  // Finish load
  if (load_config_from_model) {
#if !defined(ORT_MINIMAL_BUILD)
    ORT_API_RETURN_IF_STATUS_NOT_OK(sess->Load());
#endif
  } else {
    if (model_path != nullptr) {
      ORT_API_RETURN_IF_STATUS_NOT_OK(sess->Load(model_path));
    } else {
      ORT_API_RETURN_IF_STATUS_NOT_OK(sess->Load(model_data, static_cast<int>(model_data_length)));
    }
  }

  return nullptr;
}

static ORT_STATUS_PTR InitializeSession(_In_ const OrtSessionOptions* options,
                                        _In_ std::unique_ptr<::onnxruntime::InferenceSession>& sess,
                                        _Inout_opt_ OrtPrepackedWeightsContainer* prepacked_weights_container = nullptr) {
  // we need to disable mem pattern if DML is one of the providers since DML doesn't have the concept of
  // byte addressable memory
  std::vector<std::unique_ptr<IExecutionProvider>> provider_list;
  if (options) {
    for (auto& factory : options->provider_factories) {
      auto provider = factory->CreateProvider();
      provider_list.push_back(std::move(provider));
    }
  }

  // register the providers
  for (auto& provider : provider_list) {
    if (provider) {
      ORT_API_RETURN_IF_STATUS_NOT_OK(sess->RegisterExecutionProvider(std::move(provider)));
    }
  }

  if (prepacked_weights_container != nullptr) {
    ORT_API_RETURN_IF_STATUS_NOT_OK(sess->AddPrePackedWeightsContainer(
        reinterpret_cast<PrepackedWeightsContainer*>(prepacked_weights_container)));
  }

  ORT_API_RETURN_IF_STATUS_NOT_OK(sess->Initialize());

  return nullptr;
}

}  // namespace

ORT_API_STATUS_IMPL(OrtApis::CreateSession, _In_ const OrtEnv* env, _In_ const ORTCHAR_T* model_path,
                    _In_ const OrtSessionOptions* options, _Outptr_ OrtSession** out) {
  API_IMPL_BEGIN
  std::unique_ptr<onnxruntime::InferenceSession> sess;
  OrtStatus* status = nullptr;
  *out = nullptr;

  ORT_TRY {
    ORT_API_RETURN_IF_ERROR(CreateSessionAndLoadModel(options, env, model_path, nullptr, 0, sess));
    ORT_API_RETURN_IF_ERROR(InitializeSession(options, sess));

    *out = reinterpret_cast<OrtSession*>(sess.release());
  }
  ORT_CATCH(const std::exception& e) {
    ORT_HANDLE_EXCEPTION([&]() {
      status = OrtApis::CreateStatus(ORT_FAIL, e.what());
    });
  }

  return status;
  API_IMPL_END
}

ORT_API_STATUS_IMPL(OrtApis::CreateSessionFromArray, _In_ const OrtEnv* env, _In_ const void* model_data,
                    size_t model_data_length, _In_ const OrtSessionOptions* options, _Outptr_ OrtSession** out) {
  API_IMPL_BEGIN
  std::unique_ptr<onnxruntime::InferenceSession> sess;
  OrtStatus* status = nullptr;
  *out = nullptr;

  ORT_TRY {
    ORT_API_RETURN_IF_ERROR(CreateSessionAndLoadModel(options, env, nullptr, model_data, model_data_length, sess));
    ORT_API_RETURN_IF_ERROR(InitializeSession(options, sess));

    *out = reinterpret_cast<OrtSession*>(sess.release());
  }
  ORT_CATCH(const std::exception& e) {
    ORT_HANDLE_EXCEPTION([&]() {
      status = OrtApis::CreateStatus(ORT_FAIL, e.what());
    });
  }

  return status;
  API_IMPL_END
}

ORT_API_STATUS_IMPL(OrtApis::Run, _Inout_ OrtSession* sess, _In_opt_ const OrtRunOptions* run_options,
                    _In_reads_(input_len) const char* const* input_names,
                    _In_reads_(input_len) const OrtValue* const* input, size_t input_len,
                    _In_reads_(output_names_len) const char* const* output_names1, size_t output_names_len,
                    _Inout_updates_all_(output_names_len) OrtValue** output) {
  API_IMPL_BEGIN
  auto session = reinterpret_cast<::onnxruntime::InferenceSession*>(sess);

  std::vector<std::string> feed_names(input_len);
  std::vector<OrtValue> feeds(input_len);

  for (size_t i = 0; i != input_len; ++i) {
    if (input_names[i] == nullptr || input_names[i][0] == '\0') {
      return OrtApis::CreateStatus(ORT_INVALID_ARGUMENT, "input name cannot be empty");
    }

    if (!input[i]) {
      std::ostringstream ostr;
      ostr << "NULL input supplied for input " << input_names[i];
      return OrtApis::CreateStatus(ORT_INVALID_ARGUMENT, ostr.str().c_str());
    }

    feed_names[i] = input_names[i];
    feeds[i] = *reinterpret_cast<const ::OrtValue*>(input[i]);
  }

  // Create output feed
  std::vector<std::string> output_names(output_names_len);
  for (size_t i = 0; i != output_names_len; ++i) {
    if (output_names1[i] == nullptr || output_names1[i][0] == '\0') {
      return OrtApis::CreateStatus(ORT_INVALID_ARGUMENT, "output name cannot be empty");
    }
    output_names[i] = output_names1[i];
  }

  std::vector<OrtValue> fetches(output_names_len);
  for (size_t i = 0; i != output_names_len; ++i) {
    if (output[i] != nullptr) {
      ::OrtValue& value = *(output[i]);
      fetches[i] = value;
    }
  }
  Status status;
  if (run_options == nullptr) {
    OrtRunOptions op;
    status = session->Run(op, feed_names, feeds, output_names, &fetches, nullptr);
  } else {
    status = session->Run(*run_options, feed_names, feeds, output_names, &fetches, nullptr);
  }

  if (!status.IsOK())
    return ToOrtStatus(status);
  for (size_t i = 0; i != output_names_len; ++i) {
    ::OrtValue& value = fetches[i];
    if (output[i] == nullptr) {
      GSL_SUPPRESS(r .11)
      output[i] = new OrtValue(value);
    }
  }
  return nullptr;
  API_IMPL_END
}

struct OrtIoBinding {
  std::unique_ptr<::onnxruntime::IOBinding> binding_;
  explicit OrtIoBinding(std::unique_ptr<::onnxruntime::IOBinding>&& binding) : binding_(std::move(binding)) {}
  OrtIoBinding(const OrtIoBinding&) = delete;
  OrtIoBinding& operator=(const OrtIoBinding&) = delete;
};

ORT_API_STATUS_IMPL(OrtApis::RunWithBinding, _Inout_ OrtSession* sess, _In_ const OrtRunOptions* run_options,
                    _In_ const OrtIoBinding* binding_ptr) {
  API_IMPL_BEGIN
  auto session = reinterpret_cast<::onnxruntime::InferenceSession*>(sess);
  Status status;
  if (run_options == nullptr) {
    OrtRunOptions default_run_options;
    status = session->Run(default_run_options, *binding_ptr->binding_);
  } else {
    status = session->Run(*run_options, *binding_ptr->binding_);
  }
  if (!status.IsOK()) {
    return ToOrtStatus(status);
  }
  return nullptr;
  API_IMPL_END
}

ORT_API_STATUS_IMPL(OrtApis::CreateIoBinding, _Inout_ OrtSession* sess, _Outptr_ OrtIoBinding** out) {
  API_IMPL_BEGIN
  auto session = reinterpret_cast<::onnxruntime::InferenceSession*>(sess);
  std::unique_ptr<::onnxruntime::IOBinding> binding;
  auto status = session->NewIOBinding(&binding);
  if (!status.IsOK()) {
    return ToOrtStatus(status);
  }
  GSL_SUPPRESS(r .11)
  *out = new OrtIoBinding(std::move(binding));
  return nullptr;
  API_IMPL_END
}

ORT_API(void, OrtApis::ReleaseIoBinding, _Frees_ptr_opt_ OrtIoBinding* binding_ptr) {
  delete binding_ptr;
}

ORT_API_STATUS_IMPL(OrtApis::BindInput, _Inout_ OrtIoBinding* binding_ptr, _In_ const char* name, _In_ const OrtValue* val_ptr) {
  API_IMPL_BEGIN
  auto st = binding_ptr->binding_->BindInput(name, *val_ptr);
  if (!st.IsOK()) {
    return ToOrtStatus(st);
  }
  return nullptr;
  API_IMPL_END
}

ORT_API_STATUS_IMPL(OrtApis::BindOutput, _Inout_ OrtIoBinding* binding_ptr, _In_ const char* name, _In_ const OrtValue* val_ptr) {
  API_IMPL_BEGIN
  auto st = binding_ptr->binding_->BindOutput(name, *val_ptr);
  if (!st.IsOK()) {
    return ToOrtStatus(st);
  }
  return nullptr;
  API_IMPL_END
}

ORT_API_STATUS_IMPL(OrtApis::BindOutputToDevice, _Inout_ OrtIoBinding* binding_ptr, _In_ const char* name, _In_ const OrtMemoryInfo* mem_info_ptr) {
  API_IMPL_BEGIN
  auto st = binding_ptr->binding_->BindOutput(name, mem_info_ptr->device);
  if (!st.IsOK()) {
    return ToOrtStatus(st);
  }
  return nullptr;
  API_IMPL_END
}

ORT_API_STATUS_IMPL(OrtApis::GetBoundOutputNames, _In_ const OrtIoBinding* binding_ptr, _In_ OrtAllocator* allocator,
                    _Out_ char** buffer, _Outptr_result_maybenull_ size_t** lengths, _Out_ size_t* count) {
  API_IMPL_BEGIN
  const auto& output_names = binding_ptr->binding_->GetOutputNames();
  if (output_names.empty()) {
    *buffer = nullptr;
    *lengths = nullptr;
    *count = 0U;
    return nullptr;
  }

  IAllocatorUniquePtr<size_t> lengths_alloc(reinterpret_cast<size_t*>(allocator->Alloc(allocator, output_names.size() * sizeof(size_t))),
                                            [allocator](size_t* p) { if(p) allocator->Free(allocator, p); });

  if (!lengths_alloc) {
    return OrtApis::CreateStatus(ORT_FAIL, "lengths allocation failed");
  }

  size_t total_len = 0;
  auto* len_ptr = lengths_alloc.get();
  for (const auto& n : output_names) {
    auto sz = n.size();
    total_len += sz;
    *len_ptr++ = sz;
  }

  IAllocatorUniquePtr<char> buffer_alloc(reinterpret_cast<char*>(allocator->Alloc(allocator, total_len * sizeof(char))),
                                         [allocator](char* p) { if(p) allocator->Free(allocator, p); });

  if (!buffer_alloc) {
    return OrtApis::CreateStatus(ORT_FAIL, "string buffer allocation failed");
  }

  char* buf_ptr = buffer_alloc.get();
  for (const auto& n : output_names) {
    auto sz = n.size();
    memcpy(buf_ptr, n.data(), sz);
    buf_ptr += sz;
  }

  *buffer = buffer_alloc.release();
  *lengths = lengths_alloc.release();
  *count = output_names.size();
  return nullptr;
  API_IMPL_END
}

ORT_API_STATUS_IMPL(OrtApis::GetBoundOutputValues, _In_ const OrtIoBinding* binding_ptr, _In_ OrtAllocator* allocator,
                    _Outptr_result_maybenull_ OrtValue*** output, _Out_ size_t* output_count) {
  API_IMPL_BEGIN
  const auto& outputs = binding_ptr->binding_->GetOutputs();
  if (outputs.empty()) {
    *output = nullptr;
    *output_count = 0U;
    return nullptr;
  }

  // Used to destroy and de-allocate on exception
  size_t created = 0;
  IAllocatorUniquePtr<OrtValue*> ortvalues_alloc(reinterpret_cast<OrtValue**>(allocator->Alloc(allocator, outputs.size() * sizeof(OrtValue*))),
                                                 [&created, allocator](OrtValue** buffer) {
                                                   if (buffer) {
                                                     while (created > 0) {
                                                       auto p = buffer + --created;
                                                       delete (*p);
                                                     }
                                                     allocator->Free(allocator, buffer);
                                                   }
                                                 });

  if (!ortvalues_alloc) {
    return OrtApis::CreateStatus(ORT_FAIL, "Output buffer allocation failed");
  }

  OrtValue** out_ptr = ortvalues_alloc.get();
  for (const auto& out_value : outputs) {
    GSL_SUPPRESS(r .11)
    *out_ptr = new OrtValue(out_value);
    ++out_ptr;
    ++created;
  }

  assert(created == outputs.size());

  *output = ortvalues_alloc.release();
  *output_count = created;
  return nullptr;
  API_IMPL_END
}

ORT_API(void, OrtApis::ClearBoundInputs, _Inout_ OrtIoBinding* binding_ptr) {
  binding_ptr->binding_->ClearInputs();
}

ORT_API(void, OrtApis::ClearBoundOutputs, _Inout_ OrtIoBinding* binding_ptr) {
  binding_ptr->binding_->ClearOutputs();
}

ORT_API_STATUS_IMPL(OrtApis::SynchronizeBoundInputs, _Inout_ OrtIoBinding* binding_ptr) {
  API_IMPL_BEGIN
  auto st = binding_ptr->binding_->SynchronizeInputs();
  if (!st.IsOK()) {
    return ToOrtStatus(st);
  }
  return nullptr;
  API_IMPL_END
}

ORT_API_STATUS_IMPL(OrtApis::SynchronizeBoundOutputs, _Inout_ OrtIoBinding* binding_ptr) {
  API_IMPL_BEGIN
  auto st = binding_ptr->binding_->SynchronizeOutputs();
  if (!st.IsOK()) {
    return ToOrtStatus(st);
  }
  return nullptr;
  API_IMPL_END
}

ORT_API_STATUS_IMPL(OrtApis::IsTensor, _In_ const OrtValue* value, _Out_ int* out) {
  auto v = reinterpret_cast<const ::OrtValue*>(value);
  *out = v->IsTensor() ? 1 : 0;
  return nullptr;
}

ORT_API_STATUS_IMPL(OrtApis::HasValue, _In_ const OrtValue* value, _Out_ int* out) {
  auto v = reinterpret_cast<const ::OrtValue*>(value);
  *out = v->IsAllocated() ? 1 : 0;
  return nullptr;
}

ORT_API_STATUS_IMPL(OrtApis::IsSparseTensor, _In_ const OrtValue* value, _Out_ int* out) {
#if !defined(DISABLE_SPARSE_TENSORS)
  auto v = reinterpret_cast<const ::OrtValue*>(value);
  *out = v->IsSparseTensor() ? 1 : 0;
  return nullptr;
#else
  ORT_UNUSED_PARAMETER(value);
  ORT_UNUSED_PARAMETER(out);

  return OrtApis::CreateStatus(ORT_FAIL, "SparseTensor is not supported in this build.");
#endif
}

ORT_API_STATUS_IMPL(OrtApis::GetTensorMutableData, _Inout_ OrtValue* value, _Outptr_ void** output) {
  TENSOR_READWRITE_API_BEGIN
  // Uncomment when WinML fixed their code
  // if (tensor->IsDataTypeString()) {
  //  return OrtApis::CreateStatus(ORT_NOT_IMPLEMENTED, "this API does not support strings");
  //}
  *output = tensor->MutableDataRaw();
  return nullptr;
  API_IMPL_END
}

ORT_API_STATUS_IMPL(OrtApis::FillStringTensor, _Inout_ OrtValue* value, _In_ const char* const* s, size_t s_len) {
  TENSOR_READWRITE_API_BEGIN
  auto* dst = tensor->MutableData<std::string>();
  auto len = static_cast<size_t>(tensor->Shape().Size());
  if (s_len != len) {
    return OrtApis::CreateStatus(ORT_INVALID_ARGUMENT, "input array doesn't equal tensor size");
  }
  for (size_t i = 0; i != len; ++i) {
    // allocate and copy
    dst[i] = s[i];
  }
  return nullptr;
  API_IMPL_END
}

ORT_API_STATUS_IMPL(OrtApis::FillStringTensorElement, _Inout_ OrtValue* value, _In_ const char* s, size_t index) {
  TENSOR_READWRITE_API_BEGIN
  auto* dst = tensor->MutableData<std::string>();
  auto len = static_cast<size_t>(tensor->Shape().Size());
  if (index >= len) {
    return OrtApis::CreateStatus(ORT_INVALID_ARGUMENT, "element index is out of bounds");
  }

  dst[index] = s;

  return nullptr;
  API_IMPL_END
}

namespace {

OrtStatusPtr GetTensorStringSpan(const ::OrtValue& v, gsl::span<const std::string>& span) {
  if (!v.IsAllocated()) {
    return OrtApis::CreateStatus(ORT_INVALID_ARGUMENT, "OrtValue should contain a Tensor or a Sparse Tensor");
  }
  gsl::span<const std::string> str_span;
  int64_t items = 0;
  // Data type will be enforced on DataAsSpan() call.
  if (v.IsTensor()) {
    const auto& tensor = v.Get<onnxruntime::Tensor>();
    items = tensor.Shape().Size();
    if (items >= 0) {
      str_span = tensor.DataAsSpan<std::string>();
    }
  }
#if !defined(DISABLE_SPARSE_TENSORS)
  else if (v.IsSparseTensor()) {
    const auto& sparse_tensor = v.Get<SparseTensor>();
    if (sparse_tensor.Format() == onnxruntime::SparseFormat::kUndefined) {
      return OrtApis::CreateStatus(ORT_INVALID_ARGUMENT, "Sparse Tensor does not contain sparse data");
    }
    items = sparse_tensor.Values().Shape().Size();
    if (items >= 0) {
      str_span = sparse_tensor.Values().DataAsSpan<std::string>();
    }
  }
#endif
  else {
    return OrtApis::CreateStatus(ORT_NOT_IMPLEMENTED, "This API supports Tensors or SparseTensors");
  }

  if (items < 0) {
    return OrtApis::CreateStatus(ORT_INVALID_ARGUMENT, "shape is invalid");
  }
  span = str_span;
  return nullptr;
}
}  // namespace

ORT_API_STATUS_IMPL(OrtApis::GetStringTensorDataLength, _In_ const OrtValue* value, _Out_ size_t* out) {
  API_IMPL_BEGIN
  gsl::span<const std::string> str_span;
  if (auto* status = GetTensorStringSpan(*value, str_span)) {
    return status;
  }

  size_t ret = 0;
  for (const auto& s : str_span) {
    ret += s.size();
  }

  *out = ret;
  return nullptr;
  API_IMPL_END
}

ORT_API_STATUS_IMPL(OrtApis::GetStringTensorElementLength, _In_ const OrtValue* value, size_t index, _Out_ size_t* out) {
  API_IMPL_BEGIN
  gsl::span<const std::string> str_span;
  if (auto* status = GetTensorStringSpan(*value, str_span)) {
    return status;
  }

  if (index < str_span.size()) {
    *out = str_span[index].size();
  } else {
    return OrtApis::CreateStatus(ORT_INVALID_ARGUMENT, "index is out of bounds");
  }

  return nullptr;
  API_IMPL_END
}

ORT_API_STATUS_IMPL(OrtApis::GetStringTensorContent, _In_ const OrtValue* value, _Out_writes_bytes_all_(s_len) void* s,
                    size_t s_len, _Out_writes_all_(offsets_len) size_t* offsets, size_t offsets_len) {
  API_IMPL_BEGIN

  gsl::span<const std::string> str_span;
  if (auto* status = GetTensorStringSpan(*value, str_span)) {
    return status;
  }

  if (offsets_len != str_span.size()) {
    return OrtApis::CreateStatus(ORT_FAIL, "offsets buffer is not equal to tensor size");
  }

  size_t total_size = 0;
  for (const auto& str : str_span) {
    total_size += str.size();
  }

  if (s_len < total_size) {
    return OrtApis::CreateStatus(ORT_FAIL, "output buffer is too small. Use GetStringTensorDataLength.");
  }

  size_t f = 0;
  char* p = static_cast<char*>(s);
  for (const auto& str : str_span) {
    memcpy(p, str.data(), str.size());
    p += str.size();
    *offsets++ = f;
    f += str.size();
  }
  return nullptr;
  API_IMPL_END
}

ORT_API_STATUS_IMPL(OrtApis::GetStringTensorElement, _In_ const OrtValue* value,
                    size_t s_len, size_t index, _Out_writes_bytes_all_(s_len) void* s) {
  API_IMPL_BEGIN
  gsl::span<const std::string> str_span;
  if (auto* status = GetTensorStringSpan(*value, str_span)) {
    return status;
  }

  if (index < str_span.size()) {
    const auto& str = str_span[index];
    if (s_len < str.size()) {
      return OrtApis::CreateStatus(ORT_FAIL, "buffer size is too small for string element");
    }
    memcpy(s, str.data(), str.size());
  } else {
    return OrtApis::CreateStatus(ORT_INVALID_ARGUMENT, "element index is out of bounds");
  }
  return nullptr;
  API_IMPL_END
}

#define ORT_C_API_RETURN_IF_ERROR(expr)                 \
  do {                                                  \
    auto _status = (expr);                              \
    if ((!_status.IsOK())) return ToOrtStatus(_status); \
  } while (0)

#define DEFINE_RELEASE_ORT_OBJECT_FUNCTION(INPUT_TYPE, REAL_TYPE)                       \
  ORT_API(void, OrtApis::Release##INPUT_TYPE, _Frees_ptr_opt_ Ort##INPUT_TYPE* value) { \
    delete reinterpret_cast<REAL_TYPE*>(value);                                         \
  }

using DefListResult = std::pair<Status, const InputDefList*>;
using GetDefListFn = DefListResult (*)(const ::onnxruntime::InferenceSession*);
const auto get_inputs_fn = [](const ::onnxruntime::InferenceSession* session) -> DefListResult { return session->GetModelInputs(); };
const auto get_outputs_fn = [](const ::onnxruntime::InferenceSession* session) -> DefListResult { return session->GetModelOutputs(); };
const auto get_overridable_initializers_fn = [](const ::onnxruntime::InferenceSession* session) -> DefListResult { return session->GetOverridableInitializers(); };

static ORT_STATUS_PTR GetNodeDefListCountHelper(const OrtSession* sess, GetDefListFn get_fn, size_t* out) {
  API_IMPL_BEGIN
  auto session = reinterpret_cast<const ::onnxruntime::InferenceSession*>(sess);
  std::pair<Status, const InputDefList*> p = get_fn(session);
  if (!p.first.IsOK())
    return ToOrtStatus(p.first);
  *out = p.second->size();
  return nullptr;
  API_IMPL_END
}

ORT_API_STATUS_IMPL(OrtApis::SessionGetInputCount, _In_ const OrtSession* sess, _Out_ size_t* out) {
  return GetNodeDefListCountHelper(sess, get_inputs_fn, out);
}

ORT_API_STATUS_IMPL(OrtApis::SessionGetOutputCount, _In_ const OrtSession* sess, _Out_ size_t* out) {
  return GetNodeDefListCountHelper(sess, get_outputs_fn, out);
}

ORT_API_STATUS_IMPL(OrtApis::SessionGetOverridableInitializerCount, _In_ const OrtSession* sess, _Out_ size_t* out) {
  return GetNodeDefListCountHelper(sess, get_overridable_initializers_fn, out);
}

static ORT_STATUS_PTR GetNodeDefTypeInfoHelper(const OrtSession* sess, GetDefListFn get_fn, size_t index,
                                               _Outptr_ struct OrtTypeInfo** out) {
  API_IMPL_BEGIN
  auto session = reinterpret_cast<const ::onnxruntime::InferenceSession*>(sess);
  std::pair<Status, const InputDefList*> p = get_fn(session);
  if (!p.first.IsOK())
    return ToOrtStatus(p.first);
  if (p.second->size() <= index)
    return OrtApis::CreateStatus(ORT_FAIL, "out of index");
  const ONNX_NAMESPACE::TypeProto* type_proto = (*p.second)[index]->TypeAsProto();
  return OrtTypeInfo::FromTypeProto(type_proto, out);
  API_IMPL_END
}

ORT_API_STATUS_IMPL(OrtApis::SessionGetInputTypeInfo, _In_ const OrtSession* sess, size_t index, _Outptr_ struct OrtTypeInfo** out) {
  return GetNodeDefTypeInfoHelper(sess, get_inputs_fn, index, out);
}

ORT_API_STATUS_IMPL(OrtApis::SessionGetOutputTypeInfo, _In_ const OrtSession* sess, size_t index, _Outptr_ struct OrtTypeInfo** out) {
  return GetNodeDefTypeInfoHelper(sess, get_outputs_fn, index, out);
}

ORT_API_STATUS_IMPL(OrtApis::SessionGetOverridableInitializerTypeInfo, _In_ const OrtSession* sess, size_t index, _Outptr_ struct OrtTypeInfo** out) {
  return GetNodeDefTypeInfoHelper(sess, get_overridable_initializers_fn, index, out);
}

char* onnxruntime::StrDup(const std::string& str, OrtAllocator* allocator) {
  char* output_string = reinterpret_cast<char*>(allocator->Alloc(allocator, str.size() + 1));
  memcpy(output_string, str.c_str(), str.size());
  output_string[str.size()] = '\0';
  return output_string;
}

static ORT_STATUS_PTR GetNodeDefNameImpl(_In_ const OrtSession* sess, size_t index, _Inout_ OrtAllocator* allocator,
                                         GetDefListFn get_fn, _Outptr_ char** output) {
  auto session = reinterpret_cast<const ::onnxruntime::InferenceSession*>(sess);
  std::pair<Status, const InputDefList*> p = get_fn(session);
  if (!p.first.IsOK())
    return ToOrtStatus(p.first);
  if (p.second == nullptr)
    return OrtApis::CreateStatus(ORT_FAIL, "internal error");
  const InputDefList& defs = *p.second;
  if (index >= defs.size())
    return OrtApis::CreateStatus(ORT_FAIL, "index out of range");
  *output = StrDup(defs[index]->Name(), allocator);
  return nullptr;
}

ORT_API_STATUS_IMPL(OrtApis::SessionEndProfiling, _In_ OrtSession* sess, _Inout_ OrtAllocator* allocator,
                    _Outptr_ char** out) {
  API_IMPL_BEGIN
  auto session = reinterpret_cast<::onnxruntime::InferenceSession*>(sess);
  auto profile_file_name = session->EndProfiling();
  *out = StrDup(profile_file_name, allocator);
  return nullptr;
  API_IMPL_END
}

ORT_API_STATUS_IMPL(OrtApis::SessionGetModelMetadata, _In_ const OrtSession* sess,
                    _Outptr_ OrtModelMetadata** out) {
  API_IMPL_BEGIN
  auto session = reinterpret_cast<const ::onnxruntime::InferenceSession*>(sess);
  auto p = session->GetModelMetadata();
  if (!p.first.IsOK())
    return ToOrtStatus(p.first);
  GSL_SUPPRESS(r .11)
  *out = reinterpret_cast<OrtModelMetadata*>(new ModelMetadata(*p.second));
  return nullptr;
  API_IMPL_END
}

ORT_API_STATUS_IMPL(OrtApis::ModelMetadataGetProducerName,
                    _In_ const OrtModelMetadata* model_metadata,
                    _Inout_ OrtAllocator* allocator, _Outptr_ char** value) {
  API_IMPL_BEGIN
  auto producer_name = reinterpret_cast<const ::onnxruntime::ModelMetadata*>(model_metadata)->producer_name;
  *value = StrDup(producer_name, allocator);
  return nullptr;
  API_IMPL_END
}

ORT_API_STATUS_IMPL(OrtApis::ModelMetadataGetGraphName,
                    _In_ const OrtModelMetadata* model_metadata,
                    _Inout_ OrtAllocator* allocator, _Outptr_ char** value) {
  API_IMPL_BEGIN
  auto graph_name = reinterpret_cast<const ::onnxruntime::ModelMetadata*>(model_metadata)->graph_name;
  *value = StrDup(graph_name, allocator);
  return nullptr;
  API_IMPL_END
}

ORT_API_STATUS_IMPL(OrtApis::ModelMetadataGetDomain,
                    _In_ const OrtModelMetadata* model_metadata,
                    _Inout_ OrtAllocator* allocator, _Outptr_ char** value) {
  API_IMPL_BEGIN
  auto domain = reinterpret_cast<const ::onnxruntime::ModelMetadata*>(model_metadata)->domain;
  *value = StrDup(domain, allocator);
  return nullptr;
  API_IMPL_END
}

ORT_API_STATUS_IMPL(OrtApis::ModelMetadataGetDescription,
                    _In_ const OrtModelMetadata* model_metadata,
                    _Inout_ OrtAllocator* allocator, _Outptr_ char** value) {
  API_IMPL_BEGIN
  auto description = reinterpret_cast<const ::onnxruntime::ModelMetadata*>(model_metadata)->description;
  *value = StrDup(description, allocator);
  return nullptr;
  API_IMPL_END
}

ORT_API_STATUS_IMPL(OrtApis::ModelMetadataGetGraphDescription,
                    _In_ const OrtModelMetadata* model_metadata,
                    _Inout_ OrtAllocator* allocator, _Outptr_ char** value) {
  API_IMPL_BEGIN
  auto description = reinterpret_cast<const ::onnxruntime::ModelMetadata*>(model_metadata)->graph_description;
  *value = StrDup(description, allocator);
  return nullptr;
  API_IMPL_END
}

ORT_API_STATUS_IMPL(OrtApis::ModelMetadataLookupCustomMetadataMap, _In_ const OrtModelMetadata* model_metadata,
                    _Inout_ OrtAllocator* allocator, _In_ const char* key, _Outptr_result_maybenull_ char** value) {
  API_IMPL_BEGIN
  auto custom_metadata_map =
      reinterpret_cast<const ::onnxruntime::ModelMetadata*>(model_metadata)->custom_metadata_map;

  std::string temp(key);

  auto iter = custom_metadata_map.find(temp);

  if (iter == custom_metadata_map.end()) {
    *value = nullptr;
  } else {
    *value = StrDup(iter->second, allocator);
  }

  return nullptr;
  API_IMPL_END
}

ORT_API_STATUS_IMPL(OrtApis::ModelMetadataGetCustomMetadataMapKeys,
                    _In_ const OrtModelMetadata* model_metadata,
                    _Inout_ OrtAllocator* allocator, _Outptr_result_buffer_maybenull_(*num_keys) char*** keys, _Out_ int64_t* num_keys) {
  API_IMPL_BEGIN
  const auto& custom_metadata_map =
      reinterpret_cast<const ::onnxruntime::ModelMetadata*>(model_metadata)->custom_metadata_map;

  auto count = custom_metadata_map.size();
  if (count == 0) {
    *keys = nullptr;
  } else {
    // To guard against overflow in the next step where we compute bytes to allocate
    SafeInt<size_t> alloc_count(count);

    InlinedVector<Ort::AllocatedStringPtr> string_holders;
    string_holders.reserve(count);

    auto deletor = Ort::detail::AllocatedFree(allocator);
    // alloc_count * sizeof(...) will throw if there was an overflow which will be caught in API_IMPL_END
    // and be returned to the user as a status
    char** p = reinterpret_cast<char**>(allocator->Alloc(allocator, alloc_count * sizeof(char*)));
    assert(p != nullptr);

    // StrDup may throw
    std::unique_ptr<void, decltype(deletor)> array_guard(p, deletor);

    int64_t i = 0;
    for (const auto& e : custom_metadata_map) {
      auto* s = StrDup(e.first, allocator);
      string_holders.push_back(Ort::AllocatedStringPtr(s, deletor));
      p[i++] = s;
    }

    for (auto& s : string_holders) {
      s.release();
    }

    *keys = p;
    array_guard.release();
  }

  *num_keys = static_cast<int64_t>(count);
  return nullptr;
  API_IMPL_END
}

ORT_API_STATUS_IMPL(OrtApis::ModelMetadataGetVersion,
                    _In_ const OrtModelMetadata* model_metadata,
                    _Out_ int64_t* value) {
  API_IMPL_BEGIN
  *value = reinterpret_cast<const ::onnxruntime::ModelMetadata*>(model_metadata)->version;
  return nullptr;
  API_IMPL_END
}

ORT_API_STATUS_IMPL(OrtApis::SessionGetInputName, _In_ const OrtSession* sess, size_t index,
                    _Inout_ OrtAllocator* allocator, _Outptr_ char** output) {
  API_IMPL_BEGIN
  return GetNodeDefNameImpl(sess, index, allocator, get_inputs_fn, output);
  API_IMPL_END
}

ORT_API_STATUS_IMPL(OrtApis::SessionGetOutputName, _In_ const OrtSession* sess, size_t index,
                    _Inout_ OrtAllocator* allocator, _Outptr_ char** output) {
  API_IMPL_BEGIN
  return GetNodeDefNameImpl(sess, index, allocator, get_outputs_fn, output);
  API_IMPL_END
}

ORT_API_STATUS_IMPL(OrtApis::SessionGetOverridableInitializerName, _In_ const OrtSession* sess, size_t index,
                    _Inout_ OrtAllocator* allocator, _Outptr_ char** output) {
  API_IMPL_BEGIN
  return GetNodeDefNameImpl(sess, index, allocator, get_overridable_initializers_fn, output);
  API_IMPL_END
}

ORT_API_STATUS_IMPL(OrtApis::AllocatorAlloc, _Inout_ OrtAllocator* ptr, size_t size, _Outptr_ void** out) {
  API_IMPL_BEGIN
  *out = ptr->Alloc(ptr, size);
  return nullptr;
  API_IMPL_END
}

ORT_API_STATUS_IMPL(OrtApis::AllocatorFree, _Inout_ OrtAllocator* ptr, void* p) {
  API_IMPL_BEGIN
  ptr->Free(ptr, p);
  return nullptr;
  API_IMPL_END
}

ORT_API_STATUS_IMPL(OrtApis::AllocatorGetInfo, _In_ const OrtAllocator* ptr, _Outptr_ const struct OrtMemoryInfo** out) {
  API_IMPL_BEGIN
  *out = ptr->Info(ptr);
  return nullptr;
  API_IMPL_END
}

template <typename T>
ORT_STATUS_PTR OrtGetNumSequenceElements(const OrtValue* p_ml_value, size_t* out) {
  auto& data = p_ml_value->Get<T>();
  *out = data.size();
  return nullptr;
}

#if !defined(DISABLE_ML_OPS)
static constexpr int NUM_MAP_INDICES = 2;
#endif

static ORT_STATUS_PTR OrtGetValueCountImpl(const OrtValue* value, size_t* out) {
  ONNXType value_type;
  if (auto status = OrtApis::GetValueType(value, &value_type))
    return status;
  if (value_type == ONNX_TYPE_MAP) {
#if !defined(DISABLE_ML_OPS)
    *out = NUM_MAP_INDICES;
    return nullptr;
#else
    return OrtApis::CreateStatus(ORT_FAIL, "Map type is not supported in this build.");
#endif
  }
  if (value_type == ONNX_TYPE_SEQUENCE) {
    // Note: keep these in sync with the registered types in data_types.h
    if (value->IsTensorSequence()) {
      *out = value->Get<TensorSeq>().Size();
      return nullptr;
    } else {
#if !defined(DISABLE_ML_OPS)
      utils::ContainerChecker c_checker(value->Type());
      if (c_checker.IsSequenceOf<std::map<std::string, float>>()) {
        return OrtGetNumSequenceElements<VectorMapStringToFloat>(value, out);
      } else if (c_checker.IsSequenceOf<std::map<int64_t, float>>()) {
        return OrtGetNumSequenceElements<VectorMapInt64ToFloat>(value, out);
      } else {
        return OrtApis::CreateStatus(ORT_FAIL, "Input is not of one of the supported sequence types.");
      }
#else
      return OrtApis::CreateStatus(ORT_FAIL, "Map type is not supported in this build.");
#endif
    }
  } else {
    return OrtApis::CreateStatus(ORT_FAIL, "Input is not of type sequence or map.");
  }
}

ORT_API_STATUS_IMPL(OrtApis::GetValueCount, _In_ const OrtValue* value, _Out_ size_t* out) {
  API_IMPL_BEGIN
  return OrtGetValueCountImpl(value, out);
  API_IMPL_END
}

namespace c_api_internal {

#if !defined(DISABLE_ML_OPS)
///////////////////
// OrtGetValueImplSeqOfMap
template <typename T>
static ORT_STATUS_PTR OrtGetValueImplSeqOfMap(const OrtValue* p_ml_value, int index, _Outptr_ OrtValue** out) {
  using TKey = typename T::value_type::key_type;
  using TVal = typename T::value_type::mapped_type;
  using MapType = std::map<TKey, TVal>;
  auto& data_vec = p_ml_value->Get<T>();
  auto& data_elem = data_vec.at(index);
  auto copy_data_elem = std::make_unique<MapType>(data_elem);
  auto value = std::make_unique<OrtValue>();
  auto ml_type = DataTypeImpl::GetType<MapType>();
  value->Init(copy_data_elem.release(),
              ml_type,
              ml_type->GetDeleteFunc());
  *out = value.release();
  return nullptr;
}
#endif

ORT_STATUS_PTR PopulateTensorWithData(Tensor& tensor, bool is_string, _In_ const void* data_elem, size_t num_elems,
                                      size_t elem_size) {
  auto len = narrow<size_t>(tensor.Shape().Size());
  if (num_elems < len) {
    return OrtApis::CreateStatus(ORT_INVALID_ARGUMENT, "input array is too short");
  }
  if (!is_string) {
    memcpy(tensor.MutableDataRaw(), data_elem, elem_size * num_elems);
  } else {
    const std::string* strings = reinterpret_cast<const std::string*>(data_elem);
    auto str_span = gsl::make_span(strings, num_elems);
    auto* dst = tensor.MutableData<std::string>();
    std::copy(str_span.begin(), str_span.end(), dst);
  }
  return nullptr;
}

ORT_STATUS_PTR CreateTensorAndPopulate(MLDataType element_type, const int64_t* shape, size_t shape_len,
                                       const void* data, size_t num_elements, _Inout_ OrtAllocator* allocator, OrtValue& result) {
  ORT_API_RETURN_IF_ERROR(CreateTensorImpl(element_type, shape, shape_len, allocator, result));
  ORT_API_RETURN_IF_ERROR(PopulateTensorWithData(*result.GetMutable<Tensor>(), utils::IsDataTypeString(element_type),
                                                 data, num_elements, element_type->Size()));
  return nullptr;
}

}  // namespace c_api_internal
#ifdef _MSC_VER
#pragma warning(push)
#pragma warning(disable : 6101)
#endif

static ORT_STATUS_PTR OrtGetValueImplSeqOfTensors(_In_ const OrtValue* p_ml_value, int index, _Inout_ OrtAllocator* allocator,
                                                  _Outptr_ OrtValue** out) {
  const auto& data = p_ml_value->Get<TensorSeq>();
  const auto& one_tensor = data.Get(index);
  const auto& tensor_shape = one_tensor.Shape();
  auto result = std::make_unique<OrtValue>();
  ORT_API_RETURN_IF_ERROR(c_api_internal::CreateTensorAndPopulate(one_tensor.DataType(), tensor_shape.GetDims().data(),
                                                                  tensor_shape.NumDimensions(), one_tensor.DataRaw(),
                                                                  narrow<size_t>(one_tensor.Shape().Size()),
                                                                  allocator, *result));
  *out = result.release();
  return nullptr;
}

#ifdef _MSC_VER
#pragma warning(pop)
#endif

static ORT_STATUS_PTR OrtGetValueImplSeq(_In_ const OrtValue* value, int index, _Inout_ OrtAllocator* allocator,
                                         _Outptr_ OrtValue** out) {
  // Note: keep these in sync with the registered types in data_types.h
  if (value->IsTensorSequence()) {
    return OrtGetValueImplSeqOfTensors(value, index, allocator, out);
  } else {
#if !defined(DISABLE_ML_OPS)
    utils::ContainerChecker c_checker(value->Type());
    if (c_checker.IsSequenceOf<std::map<std::string, float>>()) {
      return c_api_internal::OrtGetValueImplSeqOfMap<VectorMapStringToFloat>(value, index, out);
    } else if (c_checker.IsSequenceOf<std::map<int64_t, float>>()) {
      return c_api_internal::OrtGetValueImplSeqOfMap<VectorMapInt64ToFloat>(value, index, out);
    } else {
      return OrtApis::CreateStatus(ORT_FAIL, "Input is not of one of the supported sequence types.");
    }
#else
    return OrtApis::CreateStatus(ORT_FAIL, "Map type is not supported in this build.");
#endif
  }
}

#if !defined(DISABLE_ML_OPS)
template <typename T>
static ORT_STATUS_PTR OrtGetValueImplMapHelper(_In_ const OrtValue* p_ml_value, int index,
                                               _Inout_ OrtAllocator* allocator, _Outptr_ OrtValue** out) {
  using namespace onnxruntime::utils;
  using TKey = typename T::key_type;
  using TVal = typename T::mapped_type;
  auto& data = p_ml_value->Get<T>();
  int64_t num_kv_pairs = data.size();
#if defined(_WIN32) && !defined(_M_AMD64)
  ORT_ENFORCE(static_cast<uint64_t>(num_kv_pairs) < std::numeric_limits<size_t>::max());
#endif
  const std::vector<int64_t> dims{num_kv_pairs};
  auto result = std::make_unique<OrtValue>();
  std::vector<TKey> vec_keys;
  std::vector<TVal> vec_vals;
  const void* data_ptr;
  size_t data_size;
  MLDataType element_type;
  switch (index) {
    case 0: {  // user is requesting keys
      element_type = DataTypeImpl::TensorTypeFromONNXEnum(GetONNXTensorElementDataType<TKey>())->GetElementType();
      vec_keys.reserve(static_cast<size_t>(num_kv_pairs));
      std::transform(data.cbegin(), data.cend(), std::back_inserter(vec_keys), [](const auto& k) { return k.first; });
      data_ptr = vec_keys.data();
      data_size = vec_keys.size();
    } break;
    case 1: {  // user is requesting values
      element_type = DataTypeImpl::TensorTypeFromONNXEnum(GetONNXTensorElementDataType<TVal>())->GetElementType();
      vec_vals.reserve(static_cast<size_t>(num_kv_pairs));
      std::transform(data.cbegin(), data.cend(), std::back_inserter(vec_vals), [](const auto& k) { return k.second; });
      data_ptr = vec_vals.data();
      data_size = vec_vals.size();
    } break;
    default:
      return OrtApis::CreateStatus(ORT_FAIL, "Invalid index requested for map type.");
  }
  ORT_API_RETURN_IF_ERROR(c_api_internal::CreateTensorAndPopulate(element_type, dims.data(), dims.size(), data_ptr,
                                                                  data_size, allocator, *result));
  *out = result.release();
  return nullptr;
}

static ORT_STATUS_PTR OrtGetValueImplMap(_In_ const OrtValue* value, int index, _Inout_ OrtAllocator* allocator,
                                         _Outptr_ OrtValue** out) {
  auto p_ml_value = reinterpret_cast<const OrtValue*>(value);
  auto type = p_ml_value->Type();
  // Note: keep these in sync with the registered types in data_types.h
  utils::ContainerChecker c_checker(type);
  if (c_checker.IsMap()) {
    if (c_checker.IsMapOf<std::string, std::string>()) {
      return OrtGetValueImplMapHelper<MapStringToString>(p_ml_value, index, allocator, out);
    } else if (c_checker.IsMapOf<std::string, int64_t>()) {
      return OrtGetValueImplMapHelper<MapStringToInt64>(p_ml_value, index, allocator, out);
    } else if (c_checker.IsMapOf<std::string, float>()) {
      return OrtGetValueImplMapHelper<MapStringToFloat>(p_ml_value, index, allocator, out);
    } else if (c_checker.IsMapOf<std::string, double>()) {
      return OrtGetValueImplMapHelper<MapStringToDouble>(p_ml_value, index, allocator, out);
    } else if (c_checker.IsMapOf<int64_t, std::string>()) {
      return OrtGetValueImplMapHelper<MapInt64ToString>(p_ml_value, index, allocator, out);
    } else if (c_checker.IsMapOf<int64_t, int64_t>()) {
      return OrtGetValueImplMapHelper<MapInt64ToInt64>(p_ml_value, index, allocator, out);
    } else if (c_checker.IsMapOf<int64_t, float>()) {
      return OrtGetValueImplMapHelper<MapInt64ToFloat>(p_ml_value, index, allocator, out);
    } else if (c_checker.IsMapOf<int64_t, double>()) {
      return OrtGetValueImplMapHelper<MapInt64ToDouble>(p_ml_value, index, allocator, out);
    }
  }
  return OrtApis::CreateStatus(ORT_FAIL, "Input is not of one of the supported map types.");
}
#endif

static ORT_STATUS_PTR OrtGetValueImpl(_In_ const OrtValue* value, int index, _Inout_ OrtAllocator* allocator,
                                      _Outptr_ OrtValue** out) {
  ONNXType value_type;
  if (auto status = OrtApis::GetValueType(value, &value_type))
    return status;
  if (value_type == ONNX_TYPE_MAP) {
#if !defined(DISABLE_ML_OPS)
    return OrtGetValueImplMap(value, index, allocator, out);
#else
    return OrtApis::CreateStatus(ORT_FAIL, "Map type is not supported in this build.");
#endif
  }
  if (value_type == ONNX_TYPE_SEQUENCE) {
    return OrtGetValueImplSeq(value, index, allocator, out);
  } else {
    return OrtApis::CreateStatus(ORT_FAIL, "Input is not of type sequence or map.");
  }
}

ORT_API_STATUS_IMPL(OrtApis::GetValue, _In_ const OrtValue* value, int index, _Inout_ OrtAllocator* allocator,
                    _Outptr_ OrtValue** out) {
  API_IMPL_BEGIN
  return OrtGetValueImpl(value, index, allocator, out);
  API_IMPL_END
}

///////////////////
// OrtCreateValue

#if !defined(DISABLE_ML_OPS)
template <typename T>
static ORT_STATUS_PTR OrtCreateValueImplSeqHelperMap(const OrtValue* const* in, size_t num_values,
                                                     _Outptr_ OrtValue** out) {
  using SeqType = std::vector<T>;
  auto seq_ptr = std::make_unique<SeqType>();
  seq_ptr->reserve(num_values);
  for (size_t idx = 0; idx < num_values; ++idx) {
    auto& m = reinterpret_cast<const OrtValue*>(in[idx])->Get<T>();
    seq_ptr->push_back(m);
  }
  // create OrtValue with this vector
  auto value = std::make_unique<OrtValue>();
  auto ml_type = DataTypeImpl::GetType<SeqType>();
  value->Init(seq_ptr.release(),
              ml_type,
              ml_type->GetDeleteFunc());
  *out = value.release();
  return nullptr;
}
#endif

static ORT_STATUS_PTR OrtCreateValueImplSeqHelperTensor(const Tensor& tensor, Tensor& out) {
  auto data_type = tensor.DataType();
  ORT_API_RETURN_IF_ERROR(CreateTensorImplForSeq(data_type,
                                                 tensor.Shape().GetDims().data(), tensor.Shape().NumDimensions(),
                                                 out));
  size_t num_elements = narrow<size_t>(tensor.Shape().Size());
  ORT_API_RETURN_IF_ERROR(c_api_internal::PopulateTensorWithData(out, tensor.IsDataTypeString(),
                                                                 tensor.DataRaw(), num_elements, data_type->Size()));
  return nullptr;
}

static ORT_STATUS_PTR OrtCreateValueImplSeqHelper(const OrtValue* const* in, size_t num_values,
                                                  _Outptr_ OrtValue** out) {
  using namespace c_api_internal;
  std::vector<Tensor> tensors;
  tensors.resize(num_values);
  auto dtype = static_cast<const OrtValue*>(in[0])->Get<Tensor>().DataType();

  for (size_t idx = 0; idx < num_values; ++idx) {
    ORT_ENFORCE(in[idx]->IsTensor(), "Expecting all elements to be tensors. Got: ", DataTypeImpl::ToString(in[idx]->Type()));
    auto& one_tensor = static_cast<const OrtValue*>(in[idx])->Get<Tensor>();
    auto tensor_elem_type = one_tensor.DataType();

    // sequences must have tensors of the same data type
    if (idx > 0 && (tensor_elem_type != dtype)) {
      return OrtApis::CreateStatus(ORT_FAIL,
                                   "Sequences must have tensors of the same data type. There was at least one tensor in the input that was different.");
    }

    ORT_API_RETURN_IF_ERROR(OrtCreateValueImplSeqHelperTensor(one_tensor, tensors[idx]));
  }

  // create OrtValue with this vector
  auto value = std::make_unique<OrtValue>();
  auto ml_type = DataTypeImpl::GetType<TensorSeq>();
  auto seq_ptr = std::make_unique<TensorSeq>(dtype);
  seq_ptr->SetElements(std::move(tensors));
  value->Init(seq_ptr.release(),
              ml_type,
              ml_type->GetDeleteFunc());
  *out = value.release();
  return nullptr;
}

static ORT_STATUS_PTR OrtCreateValueImplSeq(_In_reads_(num_values) const OrtValue* const* in, size_t num_values,
                                            _Outptr_ OrtValue** out) {
  // We only support limited sequence types. For the sake of simplicity the type of the first
  // OrtValue* in OrtValue** will determine the type of the vector used to create the output OrtValue
  // this type should be either a tensor of limited types or map of limited types
  const OrtValue* ovfirst = in[0];
  ONNXType first_value_type;
  if (auto status = OrtApis::GetValueType(ovfirst, &first_value_type))
    return status;
  // in onnxruntime type registrations we can support only a fixed vector types
  // this check ensures that the input conforms to that
  if (!(first_value_type == ONNX_TYPE_TENSOR || first_value_type == ONNX_TYPE_MAP)) {
    return OrtApis::CreateStatus(ORT_FAIL, "Each element of the sequence should be either tensor or map.");
  }
  // check if all OrtValues in the input array are of the same type
  // this is because even though the ONNX spec and this API spec supports heterogenous sequences,
  // only a fixed types are registered in onnxruntime
  for (size_t i = 0; i < num_values; ++i) {
    const OrtValue* ov = in[i];
    ONNXType ov_type;
    if (auto status = OrtApis::GetValueType(ov, &ov_type))
      return status;
    if (ov_type != first_value_type) {
      return OrtApis::CreateStatus(ORT_FAIL,
                                   "At least one element in the sequence is of a type different from others.");
    }
  }

  // finally create the output vector/MLValue
  auto first_mlvalue = reinterpret_cast<const OrtValue*>(ovfirst);
  if (first_value_type == ONNX_TYPE_TENSOR) {
    return OrtCreateValueImplSeqHelper(in, num_values, out);
  } else if (first_value_type == ONNX_TYPE_MAP) {
#if !defined(DISABLE_ML_OPS)
    auto map_type = first_mlvalue->Type();
    utils::ContainerChecker c_checker(map_type);
    if (c_checker.IsMapOf<std::string, float>()) {
      return OrtCreateValueImplSeqHelperMap<MapStringToFloat>(in, num_values, out);
    }
    if (c_checker.IsMapOf<int64_t, float>()) {
      return OrtCreateValueImplSeqHelperMap<MapInt64ToFloat>(in, num_values, out);
    } else {
      return OrtApis::CreateStatus(ORT_FAIL, "Input is not of one of the supported map types.");
    }
#else
    ORT_UNUSED_PARAMETER(first_mlvalue);
    return OrtApis::CreateStatus(ORT_FAIL, "Map type is not supported in this build.");
#endif

  } else {
    return OrtApis::CreateStatus(ORT_FAIL, "Unsupported input type");
  }
}

#if !defined(DISABLE_ML_OPS)
template <typename KeyType, typename ValueType>
static OrtStatus* OrtCreateMapMLValue(const Tensor& key_tensor, const Tensor& value_tensor, _Outptr_ OrtValue** out) {
  using MapType = std::map<KeyType, ValueType>;
  auto map_ptr = std::make_unique<MapType>();
  // iterate through the key and value tensors and populate map
  auto key_data = key_tensor.Data<KeyType>();
  auto value_data = value_tensor.Data<ValueType>();
  auto len = key_tensor.Shape().Size();
  ORT_ENFORCE(len >= 0 && static_cast<uint64_t>(len) < std::numeric_limits<size_t>::max());
  size_t num_kv_pairs = static_cast<size_t>(key_tensor.Shape().Size());
  for (size_t n = 0; n < num_kv_pairs; ++n, ++key_data, ++value_data) {
    map_ptr->insert({*key_data, *value_data});
  }
  // create ort_value with this map
  auto value = std::make_unique<OrtValue>();
  auto ml_type = DataTypeImpl::GetType<MapType>();
  value->Init(map_ptr.release(),
              ml_type,
              ml_type->GetDeleteFunc());
  *out = value.release();
  return nullptr;
}

template <typename KeyType>
static ORT_STATUS_PTR OrtCreateValueImplMapHelper(const Tensor& key_tensor, const Tensor& value_tensor,
                                                  _Outptr_ OrtValue** out) {
  auto value_type = value_tensor.DataType()->AsPrimitiveDataType();
  ORT_ENFORCE(value_type != nullptr, "Tensor must always contain primitive types. Found: ",
              DataTypeImpl::ToString(value_tensor.DataType()));

  switch (value_type->GetDataType()) {
    case ONNX_NAMESPACE::TensorProto_DataType_STRING:
      return OrtCreateMapMLValue<KeyType, std::string>(key_tensor, value_tensor, out);
      break;
    case ONNX_NAMESPACE::TensorProto_DataType_INT64:
      return OrtCreateMapMLValue<KeyType, int64_t>(key_tensor, value_tensor, out);
      break;
    case ONNX_NAMESPACE::TensorProto_DataType_FLOAT:
      return OrtCreateMapMLValue<KeyType, float>(key_tensor, value_tensor, out);
      break;
    case ONNX_NAMESPACE::TensorProto_DataType_DOUBLE:
      return OrtCreateMapMLValue<KeyType, double>(key_tensor, value_tensor, out);
      break;
    default:
      break;
  }

  std::string msg("Value type is not supported yet: ");
  msg += DataTypeImpl::ToString(value_tensor.DataType());
  return OrtApis::CreateStatus(ORT_FAIL, msg.c_str());
}

static ORT_STATUS_PTR OrtCreateValueImplMap(const OrtValue* const* in, size_t num_values, _Outptr_ OrtValue** out) {
  if (num_values != NUM_MAP_INDICES) {
    return OrtApis::CreateStatus(ORT_FAIL, "For map type num_values MUST be 2");
  }

  const OrtValue* ort_keys = in[0];
  auto p_key_ml_value = reinterpret_cast<const OrtValue*>(ort_keys);
  auto& key_tensor = p_key_ml_value->Get<Tensor>();

  const OrtValue* ort_values = in[1];
  auto p_value_ml_value = reinterpret_cast<const OrtValue*>(ort_values);
  auto& value_tensor = p_value_ml_value->Get<Tensor>();

  // as per data_types.h, we only support maps of primitive data types.
  if (key_tensor.Shape().NumDimensions() > 1 || value_tensor.Shape().NumDimensions() > 1) {
    return OrtApis::CreateStatus(ORT_FAIL, "Either the key tensor or the value tensor has NumDimensions > 1");
  }

  // since maps are represented by key and value tensors, their sizes have to be the same.
  if (key_tensor.Shape().Size() != value_tensor.Shape().Size()) {
    return OrtApis::CreateStatus(ORT_FAIL, "Key and value tensors have unequal number of elements.");
  }

  if (key_tensor.IsDataTypeString()) {
    return OrtCreateValueImplMapHelper<std::string>(key_tensor, value_tensor, out);
  }
  if (key_tensor.IsDataType<int64_t>()) {
    return OrtCreateValueImplMapHelper<int64_t>(key_tensor, value_tensor, out);
  }
  return OrtApis::CreateStatus(ORT_FAIL, "Key type is not supported yet.");
}
#endif

static ORT_STATUS_PTR OrtCreateValueImpl(_In_reads_(num_values) const OrtValue* const* in, size_t num_values,
                                         enum ONNXType value_type, _Outptr_ OrtValue** out) {
  if (num_values <= 0) {
    return OrtApis::CreateStatus(ORT_FAIL, "Number of values should be at least 1.");
  }
  if (value_type == ONNX_TYPE_MAP) {
#if !defined(DISABLE_ML_OPS)
    return OrtCreateValueImplMap(in, num_values, out);
#else
    return OrtApis::CreateStatus(ORT_FAIL, "Map type is not supported in this build.");
#endif
  }
  if (value_type == ONNX_TYPE_SEQUENCE) {
    return OrtCreateValueImplSeq(in, num_values, out);
  }
  return OrtApis::CreateStatus(ORT_FAIL, "Input is not of type sequence or map.");
}

ORT_API_STATUS_IMPL(OrtApis::CreateValue, _In_reads_(num_values) const OrtValue* const* in, size_t num_values,
                    enum ONNXType value_type, _Outptr_ OrtValue** out) {
  API_IMPL_BEGIN
  return OrtCreateValueImpl(in, num_values, value_type, out);
  API_IMPL_END
}

ORT_API_STATUS_IMPL(OrtApis::CreateOpaqueValue, _In_z_ const char* domain_name, _In_z_ const char* type_name,
                    _In_ const void* data_container, size_t data_container_size, _Outptr_ OrtValue** out) {
  API_IMPL_BEGIN
  std::string dtype("opaque(");
  dtype.append(domain_name).append(",").append(type_name).append(")");
  MLDataType ml_type = DataTypeImpl::GetDataType(dtype);
  ORT_ENFORCE(ml_type != nullptr,
              "Specified domain and type names combination does not refer to a registered opaque type");
  const auto* non_tensor_base = ml_type->AsNonTensorType();
  ORT_ENFORCE(non_tensor_base != nullptr, "Opaque type is not a non_tensor type!!!");
  std::unique_ptr<OrtValue> ort_val = std::make_unique<OrtValue>();
  non_tensor_base->FromDataContainer(data_container, data_container_size, *ort_val);
  *out = ort_val.release();
  API_IMPL_END
  return nullptr;
}

ORT_API_STATUS_IMPL(OrtApis::GetOpaqueValue, _In_ const char* domain_name, _In_ const char* type_name,
                    _In_ const OrtValue* in, _Out_ void* data_container, size_t data_container_size) {
  API_IMPL_BEGIN
  std::string dtype("opaque(");
  dtype.append(domain_name).append(",").append(type_name).append(")");
  MLDataType ml_type = DataTypeImpl::GetDataType(dtype);
  ORT_ENFORCE(ml_type != nullptr,
              "Specified domain and type names combination does not refer to a registered opaque type");
  const auto* non_tensor_base = ml_type->AsNonTensorType();
  ORT_ENFORCE(non_tensor_base != nullptr, "Opaque type is not a non_tensor type!!!");
  non_tensor_base->ToDataContainer(*in, data_container_size, data_container);
  API_IMPL_END
  return nullptr;
}

GSL_SUPPRESS(r .11)
ORT_API_STATUS_IMPL(OrtApis::GetAvailableProviders, _Outptr_ char*** out_ptr,
                    _In_ int* providers_length) {
  API_IMPL_BEGIN
  // TODO: there is no need to manually malloc/free these memory, it is insecure
  // and inefficient. Instead, the implementation could scan the array twice,
  // and use a single string object to hold all the names.
  constexpr size_t MAX_LEN = 30;
  const auto& available_providers = GetAvailableExecutionProviderNames();
  const int available_count = narrow<int>(available_providers.size());
  GSL_SUPPRESS(r .11)
  char** const out = new char*[available_count];
  if (out) {
    for (int i = 0; i < available_count; i++) {
      GSL_SUPPRESS(r .11)
      out[i] = new char[MAX_LEN + 1];
#ifdef _MSC_VER
      strncpy_s(out[i], MAX_LEN, available_providers[i].c_str(), MAX_LEN);
      out[i][MAX_LEN] = '\0';
#elif defined(__APPLE__)
      strlcpy(out[i], available_providers[i].c_str(), MAX_LEN);
#else
      strncpy(out[i], available_providers[i].c_str(), MAX_LEN);
      out[i][MAX_LEN] = '\0';
#endif
    }
  }
  *providers_length = available_count;
  *out_ptr = out;
  API_IMPL_END
  return nullptr;
}

// TODO: we don't really need the second parameter
ORT_API_STATUS_IMPL(OrtApis::ReleaseAvailableProviders, _In_ char** ptr,
                    _In_ int providers_length) {
  API_IMPL_BEGIN
  if (ptr) {
    for (int i = 0; i < providers_length; i++) {
      GSL_SUPPRESS(r .11)
      delete[] ptr[i];
    }
    GSL_SUPPRESS(r .11)
    delete[] ptr;
  }
  API_IMPL_END
  return NULL;
}

ORT_API_STATUS_IMPL(OrtApis::GetExecutionProviderApi,
                    [[maybe_unused]] _In_ const char* provider_name,
                    [[maybe_unused]] _In_ uint32_t version,
                    _Outptr_ const void** provider_api) {
  API_IMPL_BEGIN

  *provider_api = nullptr;
#ifdef USE_DML
  if (strcmp(provider_name, "DML") == 0) {
    *provider_api = GetOrtDmlApi(version);
    if (*provider_api == nullptr) {
      return OrtApis::CreateStatus(ORT_INVALID_ARGUMENT, "Specified version is not supported for the DirectML provider.");
    }
    return NULL;
  }
#endif

  return OrtApis::CreateStatus(ORT_INVALID_ARGUMENT, "Specified provider is not supported.");
  API_IMPL_END
}

ORT_API_STATUS_IMPL(OrtApis::TensorAt, _Inout_ OrtValue* value, const int64_t* location_values, size_t location_values_count,
                    _Outptr_ void** out) {
  TENSOR_READWRITE_API_BEGIN

  if (tensor->IsDataTypeString()) {
    return OrtApis::CreateStatus(ORT_INVALID_ARGUMENT, "this API does not support strings");
  }

  const auto& tensor_shape = tensor->Shape();
  const auto num_dimensions = tensor_shape.NumDimensions();
  if (location_values_count != num_dimensions) {
    return OrtApis::CreateStatus(ORT_INVALID_ARGUMENT, "location dimensions do not match shape size");
  }

  for (size_t i = 0; i < location_values_count; i++) {
    if (location_values[i] >= tensor_shape[i] || location_values[i] < 0) {
      return OrtApis::CreateStatus(ORT_INVALID_ARGUMENT, "invalid location range");
    }
  }

  // compute strides
  // TensorPitches p;
  std::vector<int64_t> strides(num_dimensions);
  {
    int64_t stride = 1;
    for (size_t dim = num_dimensions; dim > 0; --dim) {
      strides[dim - 1] = stride;
      stride *= tensor_shape[dim - 1];
    }
  }

  // For Scalers the offset would always be zero
  int64_t offset = 0;
  for (size_t i = 0; i < num_dimensions; i++) {
    offset += location_values[i] * strides[i];
  }

  auto data = reinterpret_cast<char*>(tensor->MutableDataRaw()) + tensor->DataType()->Size() * offset;
  *out = data;
  return nullptr;
  API_IMPL_END
}

ORT_API_STATUS_IMPL(OrtApis::SetLanguageProjection, _In_ const OrtEnv* ort_env, _In_ OrtLanguageProjection projection) {
  API_IMPL_BEGIN
  ORT_UNUSED_PARAMETER(ort_env);
  // note telemetry is controlled via the platform Env object, not the OrtEnv object instance
  const Env& env = Env::Default();
  env.GetTelemetryProvider().SetLanguageProjection(static_cast<uint32_t>(projection));
  return nullptr;
  API_IMPL_END
}

ORT_API_STATUS_IMPL(OrtApis::SessionGetProfilingStartTimeNs, _In_ const OrtSession* sess, _Out_ uint64_t* out) {
  API_IMPL_BEGIN
  const auto* session = reinterpret_cast<const ::onnxruntime::InferenceSession*>(sess);
  auto profiling_start_time = session->GetProfiling().GetStartTimeNs();
  *out = static_cast<uint64_t>(profiling_start_time);
  return nullptr;
  API_IMPL_END
}

// End support for non-tensor types

ORT_API_STATUS_IMPL(OrtApis::CreateArenaCfg, _In_ size_t max_mem, int arena_extend_strategy, int initial_chunk_size_bytes,
                    int max_dead_bytes_per_chunk, _Outptr_ OrtArenaCfg** out) {
  API_IMPL_BEGIN
  GSL_SUPPRESS(r .11)
  *out = new OrtArenaCfg();
  (*out)->max_mem = max_mem;
  (*out)->arena_extend_strategy = arena_extend_strategy;
  (*out)->initial_chunk_size_bytes = initial_chunk_size_bytes;
  (*out)->max_dead_bytes_per_chunk = max_dead_bytes_per_chunk;
  return nullptr;
  API_IMPL_END
}

ORT_API_STATUS_IMPL(OrtApis::CreateArenaCfgV2, _In_reads_(num_keys) const char* const* arena_config_keys, _In_reads_(num_keys) const size_t* arena_config_values,
                    _In_ size_t num_keys, _Outptr_ OrtArenaCfg** out) {
  API_IMPL_BEGIN
  auto cfg = std::make_unique<OrtArenaCfg>();

  for (size_t i = 0; i < num_keys; ++i) {
    if (strcmp(arena_config_keys[i], "max_mem") == 0) {
      cfg->max_mem = arena_config_values[i];
    } else if (strcmp(arena_config_keys[i], "arena_extend_strategy") == 0) {
      cfg->arena_extend_strategy = static_cast<int>(arena_config_values[i]);
    } else if (strcmp(arena_config_keys[i], "initial_chunk_size_bytes") == 0) {
      cfg->initial_chunk_size_bytes = static_cast<int>(arena_config_values[i]);
    } else if (strcmp(arena_config_keys[i], "max_dead_bytes_per_chunk") == 0) {
      cfg->max_dead_bytes_per_chunk = static_cast<int>(arena_config_values[i]);
    } else if (strcmp(arena_config_keys[i], "initial_growth_chunk_size_bytes") == 0) {
      cfg->initial_growth_chunk_size_bytes = static_cast<int>(arena_config_values[i]);
    } else {
      std::ostringstream oss;
      oss << "Invalid key found: " << arena_config_keys[i];

      return CreateStatus(ORT_INVALID_ARGUMENT, oss.str().c_str());
    }
  }

  *out = cfg.release();
  return nullptr;
  API_IMPL_END
}

// Allow using raw new/delete because this is for C.
GSL_SUPPRESS(r .11)
ORT_API(void, OrtApis::ReleaseArenaCfg, _Frees_ptr_opt_ OrtArenaCfg* ptr) {
  delete ptr;
}

ORT_API_STATUS_IMPL(OrtApis::CreatePrepackedWeightsContainer, _Outptr_ OrtPrepackedWeightsContainer** out) {
  API_IMPL_BEGIN
  std::unique_ptr<PrepackedWeightsContainer> container = std::make_unique<PrepackedWeightsContainer>();
  *out = reinterpret_cast<OrtPrepackedWeightsContainer*>(container.release());
  return nullptr;
  API_IMPL_END
}

ORT_API(void, OrtApis::ReleasePrepackedWeightsContainer, _Frees_ptr_opt_ OrtPrepackedWeightsContainer* ptr) {
  delete reinterpret_cast<PrepackedWeightsContainer*>(ptr);
}

ORT_API_STATUS_IMPL(OrtApis::CreateSessionWithPrepackedWeightsContainer, _In_ const OrtEnv* env, _In_ const ORTCHAR_T* model_path,
                    _In_ const OrtSessionOptions* options, _Inout_ OrtPrepackedWeightsContainer* prepacked_weights_container,
                    _Outptr_ OrtSession** out) {
  API_IMPL_BEGIN
  std::unique_ptr<onnxruntime::InferenceSession> sess;
  OrtStatus* status = nullptr;
  *out = nullptr;

  ORT_TRY {
    ORT_API_RETURN_IF_ERROR(CreateSessionAndLoadModel(options, env, model_path, nullptr, 0, sess));
    ORT_API_RETURN_IF_ERROR(InitializeSession(options, sess, prepacked_weights_container));

    *out = reinterpret_cast<OrtSession*>(sess.release());
  }
  ORT_CATCH(const std::exception& e) {
    ORT_HANDLE_EXCEPTION([&]() {
      status = OrtApis::CreateStatus(ORT_FAIL, e.what());
    });
  }

  return status;
  API_IMPL_END
}

ORT_API_STATUS_IMPL(OrtApis::CreateSessionFromArrayWithPrepackedWeightsContainer, _In_ const OrtEnv* env,
                    _In_ const void* model_data, size_t model_data_length,
                    _In_ const OrtSessionOptions* options, _Inout_ OrtPrepackedWeightsContainer* prepacked_weights_container,
                    _Outptr_ OrtSession** out) {
  API_IMPL_BEGIN
  std::unique_ptr<onnxruntime::InferenceSession> sess;
  OrtStatus* status = nullptr;
  *out = nullptr;

  ORT_TRY {
    ORT_API_RETURN_IF_ERROR(CreateSessionAndLoadModel(options, env, nullptr, model_data,
                                                      model_data_length, sess));
    ORT_API_RETURN_IF_ERROR(InitializeSession(options, sess, prepacked_weights_container));

    *out = reinterpret_cast<OrtSession*>(sess.release());
  }
  ORT_CATCH(const std::exception& e) {
    ORT_HANDLE_EXCEPTION([&]() {
      status = OrtApis::CreateStatus(ORT_FAIL, e.what());
    });
  }

  return status;
  API_IMPL_END
}

ORT_API_STATUS_IMPL(OrtApis::GetTensorMemoryInfo, _In_ const OrtValue* value, _Outptr_ const OrtMemoryInfo** memory_info) {
  TENSOR_READ_API_BEGIN
  *memory_info = &tensor.Location();
  return nullptr;
  API_IMPL_END
}

ORT_API_STATUS_IMPL(OrtApis::SessionOptionsSetCustomCreateThreadFn, _Inout_ OrtSessionOptions* options, _In_ OrtCustomCreateThreadFn ort_custom_create_thread_fn) {
  API_IMPL_BEGIN
  options->value.custom_create_thread_fn = ort_custom_create_thread_fn;
  return nullptr;
  API_IMPL_END
}

ORT_API_STATUS_IMPL(OrtApis::SessionOptionsSetCustomThreadCreationOptions, _Inout_ OrtSessionOptions* options, _In_ void* ort_custom_thread_creation_options) {
  API_IMPL_BEGIN
  options->value.custom_thread_creation_options = ort_custom_thread_creation_options;
  return nullptr;
  API_IMPL_END
}

ORT_API_STATUS_IMPL(OrtApis::SessionOptionsSetCustomJoinThreadFn, _Inout_ OrtSessionOptions* options, _In_ OrtCustomJoinThreadFn ort_custom_join_thread_fn) {
  API_IMPL_BEGIN
  options->value.custom_join_thread_fn = ort_custom_join_thread_fn;
  return nullptr;
  API_IMPL_END
}

ORT_API(const OrtTrainingApi*, OrtApis::GetTrainingApi, uint32_t version) {
#ifdef ENABLE_TRAINING_ON_DEVICE
  return OrtTrainingApis::GetTrainingApi(version);
#else

  ORT_UNUSED_PARAMETER(version);
  fprintf(stderr,
          "Training APIs are not supported with this build. Please build onnxruntime "
          "from source with the build flags enable_training and enable_training_on_device to "
          "retrieve the training APIs.\n");

  return nullptr;
#endif
}

static constexpr OrtApiBase ort_api_base = {
    &OrtApis::GetApi,
    &OrtApis::GetVersionString,
};

/* Rules on how to add a new Ort API version

In general, NEVER remove or rearrange the members in this structure unless a new version is being created. The
goal is for newer shared libraries of the Onnx Runtime to work with binaries targeting the previous versions.
In order to do that we need to ensure older binaries get the older interfaces they are expecting.

If the next version of the OrtApi only adds members, new members can be added at the end of the OrtApi structure
without breaking anything. In this case, rename the ort_api_# structure in a way that shows the range of versions
it supports, for example 'ort_api_1_to_2', and then GetApi can return the same structure for a range of versions.

If methods need to be removed or rearranged, then make a copy of the OrtApi structure and name it 'OrtApi#to#'.
The latest Api should always be named just OrtApi. Then make a copy of the latest ort_api_* structure below and
name it ort_api_# to match the latest version number supported, you'll need to be sure the structure types match
the API they're for (the compiler should complain if this isn't correct).

If there is no desire to have the headers still expose the older APIs (clutter, documentation, etc) then the
definition should be moved to a file included by this file so that it's still defined here for binary compatibility
but isn't visible in public headers.

So for example, if we wanted to just add some new members to the ort_api_1_to_2, we'd take the following steps:

    In include\onnxruntime\core\session\onnxruntime_c_api.h we'd just add the members to the end of the structure

    In this file, we'd correspondingly add the member values to the end of the ort_api_1_to_2 structure, and also rename
    it to ort_api_1_to_3.

    Then in GetApi we'd make it return ort_api_1_to_3 for versions 1 through 3.

Second example, if we wanted to add and remove some members, we'd do this:

    In include\onnxruntime\core\session\onnxruntime_c_api.h we'd make a copy of the OrtApi structure and name the
    old one OrtApi1to2. In the new OrtApi we'd add or remove any members that we desire.

    In this file, we'd create a new copy of ort_api_1_to_2 called ort_api_3 and make the corresponding changes that were
    made to the new OrtApi.

    In GetApi we now make it return ort_api_3 for version 3.
*/

static constexpr OrtApi ort_api_1_to_14 = {
    // NOTE: The ordering of these fields MUST not change after that version has shipped since existing binaries depend on this ordering.

    // Shipped as version 1 - DO NOT MODIFY (see above text for more information)
    &OrtApis::CreateStatus,
    &OrtApis::GetErrorCode,
    &OrtApis::GetErrorMessage,

    &OrtApis::CreateEnv,
    &OrtApis::CreateEnvWithCustomLogger,
    &OrtApis::EnableTelemetryEvents,
    &OrtApis::DisableTelemetryEvents,

    &OrtApis::CreateSession,
    &OrtApis::CreateSessionFromArray,
    &OrtApis::Run,

    &OrtApis::CreateSessionOptions,
    &OrtApis::SetOptimizedModelFilePath,
    &OrtApis::CloneSessionOptions,
    &OrtApis::SetSessionExecutionMode,
    &OrtApis::EnableProfiling,
    &OrtApis::DisableProfiling,
    &OrtApis::EnableMemPattern,
    &OrtApis::DisableMemPattern,
    &OrtApis::EnableCpuMemArena,
    &OrtApis::DisableCpuMemArena,
    &OrtApis::SetSessionLogId,
    &OrtApis::SetSessionLogVerbosityLevel,
    &OrtApis::SetSessionLogSeverityLevel,
    &OrtApis::SetSessionGraphOptimizationLevel,
    &OrtApis::SetIntraOpNumThreads,
    &OrtApis::SetInterOpNumThreads,

    &OrtApis::CreateCustomOpDomain,
    &OrtApis::CustomOpDomain_Add,
    &OrtApis::AddCustomOpDomain,
    &OrtApis::RegisterCustomOpsLibrary,

    &OrtApis::SessionGetInputCount,
    &OrtApis::SessionGetOutputCount,
    &OrtApis::SessionGetOverridableInitializerCount,
    &OrtApis::SessionGetInputTypeInfo,
    &OrtApis::SessionGetOutputTypeInfo,
    &OrtApis::SessionGetOverridableInitializerTypeInfo,
    &OrtApis::SessionGetInputName,
    &OrtApis::SessionGetOutputName,
    &OrtApis::SessionGetOverridableInitializerName,

    &OrtApis::CreateRunOptions,
    &OrtApis::RunOptionsSetRunLogVerbosityLevel,
    &OrtApis::RunOptionsSetRunLogSeverityLevel,
    &OrtApis::RunOptionsSetRunTag,
    &OrtApis::RunOptionsGetRunLogVerbosityLevel,
    &OrtApis::RunOptionsGetRunLogSeverityLevel,
    &OrtApis::RunOptionsGetRunTag,
    &OrtApis::RunOptionsSetTerminate,
    &OrtApis::RunOptionsUnsetTerminate,

    &OrtApis::CreateTensorAsOrtValue,
    &OrtApis::CreateTensorWithDataAsOrtValue,
    &OrtApis::IsTensor,
    &OrtApis::GetTensorMutableData,

    &OrtApis::FillStringTensor,
    &OrtApis::GetStringTensorDataLength,
    &OrtApis::GetStringTensorContent,

    &OrtApis::CastTypeInfoToTensorInfo,
    &OrtApis::GetOnnxTypeFromTypeInfo,
    &OrtApis::CreateTensorTypeAndShapeInfo,
    &OrtApis::SetTensorElementType,

    &OrtApis::SetDimensions,
    &OrtApis::GetTensorElementType,
    &OrtApis::GetDimensionsCount,
    &OrtApis::GetDimensions,
    &OrtApis::GetSymbolicDimensions,
    &OrtApis::GetTensorShapeElementCount,
    &OrtApis::GetTensorTypeAndShape,
    &OrtApis::GetTypeInfo,
    &OrtApis::GetValueType,
    &OrtApis::CreateMemoryInfo,
    &OrtApis::CreateCpuMemoryInfo,
    &OrtApis::CompareMemoryInfo,
    &OrtApis::MemoryInfoGetName,
    &OrtApis::MemoryInfoGetId,
    &OrtApis::MemoryInfoGetMemType,
    &OrtApis::MemoryInfoGetType,
    &OrtApis::AllocatorAlloc,
    &OrtApis::AllocatorFree,
    &OrtApis::AllocatorGetInfo,
    &OrtApis::GetAllocatorWithDefaultOptions,
    &OrtApis::AddFreeDimensionOverride,
    &OrtApis::GetValue,
    &OrtApis::GetValueCount,
    &OrtApis::CreateValue,
    &OrtApis::CreateOpaqueValue,
    &OrtApis::GetOpaqueValue,

    &OrtApis::KernelInfoGetAttribute_float,
    &OrtApis::KernelInfoGetAttribute_int64,
    &OrtApis::KernelInfoGetAttribute_string,
    &OrtApis::KernelContext_GetInputCount,
    &OrtApis::KernelContext_GetOutputCount,
    &OrtApis::KernelContext_GetInput,
    &OrtApis::KernelContext_GetOutput,

    &OrtApis::ReleaseEnv,
    &OrtApis::ReleaseStatus,
    &OrtApis::ReleaseMemoryInfo,
    &OrtApis::ReleaseSession,
    &OrtApis::ReleaseValue,
    &OrtApis::ReleaseRunOptions,
    &OrtApis::ReleaseTypeInfo,
    &OrtApis::ReleaseTensorTypeAndShapeInfo,
    &OrtApis::ReleaseSessionOptions,
    &OrtApis::ReleaseCustomOpDomain,
    // End of Version 1 - DO NOT MODIFY ABOVE (see above text for more information)

    &OrtApis::GetDenotationFromTypeInfo,
    &OrtApis::CastTypeInfoToMapTypeInfo,
    &OrtApis::CastTypeInfoToSequenceTypeInfo,
    &OrtApis::GetMapKeyType,
    &OrtApis::GetMapValueType,
    &OrtApis::GetSequenceElementType,
    &OrtApis::ReleaseMapTypeInfo,
    &OrtApis::ReleaseSequenceTypeInfo,
    &OrtApis::SessionEndProfiling,
    &OrtApis::SessionGetModelMetadata,
    &OrtApis::ModelMetadataGetProducerName,
    &OrtApis::ModelMetadataGetGraphName,
    &OrtApis::ModelMetadataGetDomain,
    &OrtApis::ModelMetadataGetDescription,
    &OrtApis::ModelMetadataLookupCustomMetadataMap,
    &OrtApis::ModelMetadataGetVersion,
    &OrtApis::ReleaseModelMetadata,
    // End of Version 2 - DO NOT MODIFY ABOVE (see above text for more information)

    &OrtApis::CreateEnvWithGlobalThreadPools,
    &OrtApis::DisablePerSessionThreads,
    &OrtApis::CreateThreadingOptions,
    &OrtApis::ReleaseThreadingOptions,
    &OrtApis::ModelMetadataGetCustomMetadataMapKeys,
    &OrtApis::AddFreeDimensionOverrideByName,
    // End of Version 3 - DO NOT MODIFY ABOVE (see above text for more information)

    &OrtApis::GetAvailableProviders,
    &OrtApis::ReleaseAvailableProviders,
    // End of Version 4 - DO NOT MODIFY ABOVE (see above text for more information)

    &OrtApis::GetStringTensorElementLength,
    &OrtApis::GetStringTensorElement,
    &OrtApis::FillStringTensorElement,
    &OrtApis::AddSessionConfigEntry,

    // IoBinding and above are propagated in the same order to C# API
    // Do not move
    &OrtApis::CreateAllocator,
    &OrtApis::ReleaseAllocator,
    &OrtApis::RunWithBinding,
    &OrtApis::CreateIoBinding,
    &OrtApis::ReleaseIoBinding,
    &OrtApis::BindInput,
    &OrtApis::BindOutput,
    &OrtApis::BindOutputToDevice,
    &OrtApis::GetBoundOutputNames,
    &OrtApis::GetBoundOutputValues,
    &OrtApis::ClearBoundInputs,
    &OrtApis::ClearBoundOutputs,
    &OrtApis::TensorAt,
    &OrtApis::CreateAndRegisterAllocator,
    &OrtApis::SetLanguageProjection,
    &OrtApis::SessionGetProfilingStartTimeNs,
    &OrtApis::SetGlobalIntraOpNumThreads,
    &OrtApis::SetGlobalInterOpNumThreads,
    &OrtApis::SetGlobalSpinControl,
    // End of Version 5 - DO NOT MODIFY ABOVE (see above text for more information)

    &OrtApis::AddInitializer,
    &OrtApis::CreateEnvWithCustomLoggerAndGlobalThreadPools,
    &OrtApis::SessionOptionsAppendExecutionProvider_CUDA,
    &OrtApis::SessionOptionsAppendExecutionProvider_ROCM,
    &OrtApis::SessionOptionsAppendExecutionProvider_OpenVINO,
    &OrtApis::SetGlobalDenormalAsZero,
    &OrtApis::CreateArenaCfg,
    &OrtApis::ReleaseArenaCfg,
    // End of Version 6 - DO NOT MODIFY ABOVE (see above text for more information)

    &OrtApis::ModelMetadataGetGraphDescription,
    &OrtApis::SessionOptionsAppendExecutionProvider_TensorRT,
    &OrtApis::SetCurrentGpuDeviceId,
    &OrtApis::GetCurrentGpuDeviceId,
    // End of Version 7 - DO NOT MODIFY ABOVE (see above text for more information)

    &OrtApis::KernelInfoGetAttributeArray_float,
    &OrtApis::KernelInfoGetAttributeArray_int64,
    &OrtApis::CreateArenaCfgV2,
    &OrtApis::AddRunConfigEntry,
    &OrtApis::CreatePrepackedWeightsContainer,
    &OrtApis::ReleasePrepackedWeightsContainer,
    &OrtApis::CreateSessionWithPrepackedWeightsContainer,
    &OrtApis::CreateSessionFromArrayWithPrepackedWeightsContainer,
    // End of Version 8 - DO NOT MODIFY ABOVE (see above text for more information)

    &OrtApis::SessionOptionsAppendExecutionProvider_TensorRT_V2,
    &OrtApis::CreateTensorRTProviderOptions,
    &OrtApis::UpdateTensorRTProviderOptions,
    &OrtApis::GetTensorRTProviderOptionsAsString,
    &OrtApis::ReleaseTensorRTProviderOptions,
    &OrtApis::EnableOrtCustomOps,
    &OrtApis::RegisterAllocator,
    &OrtApis::UnregisterAllocator,
    &OrtApis::IsSparseTensor,
    &OrtApis::CreateSparseTensorAsOrtValue,
    &OrtApis::FillSparseTensorCoo,
    &OrtApis::FillSparseTensorCsr,
    &OrtApis::FillSparseTensorBlockSparse,
    &OrtApis::CreateSparseTensorWithValuesAsOrtValue,
    &OrtApis::UseCooIndices,
    &OrtApis::UseCsrIndices,
    &OrtApis::UseBlockSparseIndices,
    &OrtApis::GetSparseTensorFormat,
    &OrtApis::GetSparseTensorValuesTypeAndShape,
    &OrtApis::GetSparseTensorValues,
    &OrtApis::GetSparseTensorIndicesTypeShape,
    &OrtApis::GetSparseTensorIndices,
    // End of Version 9 - DO NOT MODIFY ABOVE (see above text for more information)

    &OrtApis::HasValue,
    &OrtApis::KernelContext_GetGPUComputeStream,
    &OrtApis::GetTensorMemoryInfo,
    &OrtApis::GetExecutionProviderApi,
    &OrtApis::SessionOptionsSetCustomCreateThreadFn,
    &OrtApis::SessionOptionsSetCustomThreadCreationOptions,
    &OrtApis::SessionOptionsSetCustomJoinThreadFn,
    &OrtApis::SetGlobalCustomCreateThreadFn,
    &OrtApis::SetGlobalCustomThreadCreationOptions,
    &OrtApis::SetGlobalCustomJoinThreadFn,
    &OrtApis::SynchronizeBoundInputs,
    &OrtApis::SynchronizeBoundOutputs,
    // End of Version 10 - DO NOT MODIFY ABOVE (see above text for more information)

    &OrtApis::SessionOptionsAppendExecutionProvider_CUDA_V2,
    &OrtApis::CreateCUDAProviderOptions,
    &OrtApis::UpdateCUDAProviderOptions,
    &OrtApis::GetCUDAProviderOptionsAsString,
    &OrtApis::ReleaseCUDAProviderOptions,
    &OrtApis::SessionOptionsAppendExecutionProvider_MIGraphX,
    // End of Version 11 - DO NOT MODIFY ABOVE (see above text for more information)

    &OrtApis::AddExternalInitializers,
    &OrtApis::CreateOpAttr,
    &OrtApis::ReleaseOpAttr,
    &OrtApis::CreateOp,
    &OrtApis::InvokeOp,
    &OrtApis::ReleaseOp,
    &OrtApis::SessionOptionsAppendExecutionProvider,
    &OrtApis::CopyKernelInfo,
    &OrtApis::ReleaseKernelInfo,
    // End of Version 12 - DO NOT MODIFY ABOVE (see above text for more information)

    // Start of Version 13 API in progress, safe to modify/rename/rearrange until we ship
    &OrtApis::GetTrainingApi,
    &OrtApis::SessionOptionsAppendExecutionProvider_CANN,
    &OrtApis::CreateCANNProviderOptions,
    &OrtApis::UpdateCANNProviderOptions,
    &OrtApis::GetCANNProviderOptionsAsString,
    &OrtApis::ReleaseCANNProviderOptions,
    // End of Version 13 - DO NOT MODIFY ABOVE (see above text for more information)

    // Start of Version 14 API in progress, safe to modify/rename/rearrange until we ship
    &OrtApis::MemoryInfoGetDeviceType,
    &OrtApis::UpdateEnvWithCustomLogLevel,
    &OrtApis::SetGlobalIntraOpThreadAffinity,
<<<<<<< HEAD
=======
    &OrtApis::RegisterCustomOpsLibrary_V2,
    &OrtApis::RegisterCustomOpsUsingFunction,
    &OrtApis::KernelInfo_GetInputCount,
    &OrtApis::KernelInfo_GetOutputCount,
    &OrtApis::KernelInfo_GetInputName,
    &OrtApis::KernelInfo_GetOutputName,
    &OrtApis::KernelInfo_GetInputTypeInfo,
    &OrtApis::KernelInfo_GetOutputTypeInfo,
    &OrtApis::KernelInfoGetAttribute_tensor,
    &OrtApis::HasSessionConfigEntry,
    &OrtApis::GetSessionConfigEntry,
    // End of Version 14 - DO NOT MODIFY ABOVE (see above text for more information)

    // Start of Version 15 API in progress, safe to modify/rename/rearrange until we ship
    &OrtApis::SessionOptionsAppendExecutionProvider_Dnnl,
    &OrtApis::CreateDnnlProviderOptions,
    &OrtApis::UpdateDnnlProviderOptions,
    &OrtApis::GetDnnlProviderOptionsAsString,
    &OrtApis::ReleaseDnnlProviderOptions,
>>>>>>> d06ad946
};

// Asserts to do a some checks to ensure older Versions of the OrtApi never change (will detect an addition or deletion but not if they cancel out each other)
// If any of these asserts hit, read the above 'Rules on how to add a new Ort API version'
static_assert(offsetof(OrtApi, ReleaseCustomOpDomain) / sizeof(void*) == 101, "Size of version 1 API cannot change");
static_assert(offsetof(OrtApi, ReleaseModelMetadata) / sizeof(void*) == 118, "Size of version 2 API cannot change");
static_assert(offsetof(OrtApi, AddFreeDimensionOverrideByName) / sizeof(void*) == 124,
              "Size of version 3 API cannot change");
static_assert(offsetof(OrtApi, ReleaseAvailableProviders) / sizeof(void*) == 126,
              "Size of version 4 API cannot change");
static_assert(offsetof(OrtApi, SetGlobalSpinControl) / sizeof(void*) == 149, "Size of version 5 API cannot change");
static_assert(offsetof(OrtApi, ReleaseArenaCfg) / sizeof(void*) == 157, "Size of version 6 API cannot change");
static_assert(offsetof(OrtApi, GetCurrentGpuDeviceId) / sizeof(void*) == 161, "Size of version 7 API cannot change");
static_assert(offsetof(OrtApi, CreateSessionFromArrayWithPrepackedWeightsContainer) / sizeof(void*) == 169, "Size of version 8 API cannot change");
static_assert(offsetof(OrtApi, GetSparseTensorIndices) / sizeof(void*) == 191, "Size of version 9 API cannot change");
static_assert(offsetof(OrtApi, SynchronizeBoundOutputs) / sizeof(void*) == 203, "Size of version 10 API cannot change");
static_assert(offsetof(OrtApi, SessionOptionsAppendExecutionProvider_MIGraphX) / sizeof(void*) == 209, "Size of version 11 API cannot change");
static_assert(offsetof(OrtApi, ReleaseKernelInfo) / sizeof(void*) == 218, "Size of version 12 API cannot change");
static_assert(offsetof(OrtApi, ReleaseCANNProviderOptions) / sizeof(void*) == 224, "Size of version 13 API cannot change");

// So that nobody forgets to finish an API version, this check will serve as a reminder:
static_assert(std::string_view(ORT_VERSION) == "1.14.0",
              "ORT_Version change detected, please follow below steps to ensure OrtApi is updated properly");
// 1. Update the hardcoded version string in above static_assert to silence it
// 2. If there were any APIs added to ort_api_1_to_14 above:
//    a. Add the 'End of version #' markers (pattern above should be obvious)
//    b. Add a static_assert in the directly above list of version sizes to ensure nobody adds any more functions to the just shipped API version

ORT_API(const OrtApi*, OrtApis::GetApi, uint32_t version) {
  if (version >= 1 && version <= ORT_API_VERSION)
    return &ort_api_1_to_14;

  fprintf(stderr, "The given version [%u] is not supported, only version 1 to %u is supported in this build.\n",
          version, ORT_API_VERSION);

  return nullptr;  // Unsupported version
}

ORT_API(const char*, OrtApis::GetVersionString) {
  return ORT_VERSION;
}

const OrtApiBase* ORT_API_CALL OrtGetApiBase(void) NO_EXCEPTION {
  return &ort_api_base;
}

ORT_API(void, OrtApis::ReleaseEnv, OrtEnv* value) {
  OrtEnv::Release(value);
}

DEFINE_RELEASE_ORT_OBJECT_FUNCTION(Value, OrtValue)
DEFINE_RELEASE_ORT_OBJECT_FUNCTION(RunOptions, OrtRunOptions)
DEFINE_RELEASE_ORT_OBJECT_FUNCTION(Session, ::onnxruntime::InferenceSession)
DEFINE_RELEASE_ORT_OBJECT_FUNCTION(ModelMetadata, ::onnxruntime::ModelMetadata)<|MERGE_RESOLUTION|>--- conflicted
+++ resolved
@@ -2618,8 +2618,6 @@
     &OrtApis::MemoryInfoGetDeviceType,
     &OrtApis::UpdateEnvWithCustomLogLevel,
     &OrtApis::SetGlobalIntraOpThreadAffinity,
-<<<<<<< HEAD
-=======
     &OrtApis::RegisterCustomOpsLibrary_V2,
     &OrtApis::RegisterCustomOpsUsingFunction,
     &OrtApis::KernelInfo_GetInputCount,
@@ -2639,7 +2637,6 @@
     &OrtApis::UpdateDnnlProviderOptions,
     &OrtApis::GetDnnlProviderOptionsAsString,
     &OrtApis::ReleaseDnnlProviderOptions,
->>>>>>> d06ad946
 };
 
 // Asserts to do a some checks to ensure older Versions of the OrtApi never change (will detect an addition or deletion but not if they cancel out each other)
