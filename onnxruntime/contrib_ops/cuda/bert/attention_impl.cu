/*
 The implementation of this file is based on qkvToContext plugin in TensorRT demo:
 https://github.com/NVIDIA/TensorRT/tree/release/5.1/demo/BERT/

Copyright 2019 NVIDIA Corporation

Licensed under the Apache License, Version 2.0 (the "License");
you may not use this file except in compliance with the License.
You may obtain a copy of the License at

    http://www.apache.org/licenses/LICENSE-2.0

Unless required by applicable law or agreed to in writing, software
distributed under the License is distributed on an "AS IS" BASIS,
WITHOUT WARRANTIES OR CONDITIONS OF ANY KIND, either express or implied.
See the License for the specific language governing permissions and
limitations under the License.
*/

// Modifications:
// (1) support GPT-2 past state, unidirectional mask and 4D attention mask from Megatron
// (2) support 2D attention mask
// (3) allow persistent softmax from PyTorch for debugging purpose.
// (4) support different input hidden size and model hidden size for pruned model
// (5) support different hidden sizes of Q/K and V
// Copyright (c) Microsoft Corporation. All rights reserved.
// Licensed under the MIT License.

#include <cuda_fp16.h>
#include "core/providers/cuda/cu_inc/common.cuh"
#include "core/providers/cuda/cuda_common.h"
#include "core/providers/cuda/shared_inc/fpgeneric.h"
#include "contrib_ops/cuda/bert/attention_impl.h"
#include "contrib_ops/cuda/bert/attention_softmax.h"
#include "contrib_ops/cuda/bert/transformer_common.h"
#include "contrib_ops/cuda/bert/add_bias_transpose.h"
#include "contrib_ops/cuda/bert/tensorrt_fused_multihead_attention/mha_runner.h"
#include "contrib_ops/cpu/bert/attention_base.h"
#include "contrib_ops/cuda/bert/bert_padding.h"

using namespace onnxruntime::cuda;
using namespace cub;

#define CHECK_CUDA(expr) CUDA_RETURN_IF_ERROR(expr)

namespace onnxruntime {
namespace contrib {
namespace cuda {

static size_t AlignTo(size_t a, size_t b) {
  return CeilDiv(a, b) * b;
}

size_t AlignSize(size_t bytes) {
  constexpr size_t alignment = 256;
  const size_t bytesAligned = AlignTo(bytes, alignment);
  return bytesAligned;
}

size_t GetAttentionScratchSize(
    size_t element_size,
    size_t batch_size,
    size_t num_heads,
    size_t sequence_length,
    size_t total_sequence_length) {
  const size_t bytes = element_size * batch_size * num_heads * sequence_length * total_sequence_length;
  return AlignSize(bytes);
}

size_t GetSequenceOffsetSize(int batch_size, bool has_padding) {
  // There are batch_size + 1 offsets Without padding (or padding removed), and 2 * batch_size + 1 with padding.
  size_t bytes = sizeof(int) * ((has_padding ? 2 * batch_size : batch_size) + 1);
  return AlignSize(bytes);
  ;
}

size_t GetAttentionWorkspaceSize(
    size_t element_size,
    size_t batch_size,
    size_t num_heads,
    size_t qk_head_size,
    size_t v_head_size,
    size_t sequence_length,
    size_t kv_sequence_length,
    size_t total_sequence_length,
    void* fused_runner) {
  const size_t qkv_bytes = element_size * batch_size * num_heads *
                           ((sequence_length + kv_sequence_length) * qk_head_size + kv_sequence_length * v_head_size);

  if (fused_runner != nullptr) {
    size_t sequence_offset_bytes = GetSequenceOffsetSize(static_cast<int>(batch_size), true);
    return qkv_bytes + sequence_offset_bytes;
  }

  return qkv_bytes + 2 * GetAttentionScratchSize(element_size, batch_size, num_heads, sequence_length,
                                                 total_sequence_length);
}

template <typename T>
__global__ void AddBiasTransAppendKvToPresentSmall(
    const T* qkv, const T* biases, T* present,
    const int head_size, const int past_sequence_length, const int max_sequence_length) {
  // Input:  BxSxMxNxH  (Format 1)
  // Output: (2, B, N, [P..P+S) of MaxS, H),
  // B is batch_size, S is sequence_length, M is number of matrices, N is num_heads, H is head_size
  const int n = threadIdx.y;
  const int s = blockIdx.x;
  const int b = blockIdx.y;
  const int N = blockDim.y;
  const int S = gridDim.x;
  const int B = gridDim.y;

  constexpr int M = 3; // Matrix count in qkv
  const int m = blockIdx.z + 1;  // k = 1, v = 2

  const int NH = N * head_size;
  const int NHS = NH * S;

  qkv += (n * head_size + (s * M + m) * NH + b * M * NHS);
  if (biases) {
    biases += (m * NH + n * head_size);
  }

  const int MsH = max_sequence_length * head_size;
  const int NMsH = N * MsH;
  const int BNMsH = B * NMsH;
  present += ((past_sequence_length + s) * head_size + n * MsH + b * NMsH + (m-1) * BNMsH);

  for (int h = threadIdx.x; h < head_size; h += blockDim.x) {
    T bias = (biases ? biases[h] : (T)0.0f);
    present[h] = qkv[h] + bias;
  }
}

template <typename T>
__global__ void AddBiasTransAppendKvToPresent(
    const T* qkv, const T* biases, T* present,
    const int head_size, const int past_sequence_length, const int max_sequence_length) {
  // Input:  BxSxMxNxH  (Format 1)
  // Output: (2, B, N, [P..P+S) of MaxS, H),
  // B is batch_size, S is sequence_length, M is number of matrices, N is num_heads, H is head_size
  const int n = blockIdx.x;
  const int s = blockIdx.y;
  const int b = (blockIdx.z >> 1);
  const int N = gridDim.x;
  const int S = gridDim.y;
  const int B = (gridDim.z >> 1);

  constexpr int M = 3; // Matrix count in qkv
  const int m = (blockIdx.z & 0x1) + 1;  // k = 1, v = 2

  const int NH = N * head_size;
  const int NHS = NH * S;

  qkv += (n * head_size + (s * M + m) * NH + b * M * NHS);
  if (biases) {
    biases += (m * NH + n * head_size);
  }

  const int MsH = max_sequence_length * head_size;
  const int NMsH = N * MsH;
  const int BNMsH = B * NMsH;
  present += ((past_sequence_length + s) * head_size + n * MsH + b * NMsH + (m-1) * BNMsH);

  for (int h = threadIdx.x; h < head_size; h += blockDim.x) {
    T bias = (biases ? biases[h] : (T)0.0f);
    present[h] = qkv[h] + bias;
  }
}

// qkv buffer is merged tensor of shape (B,S,3,N,H), k v is the second/third of the 3.
// bias is of shape (3, NxH) or nullptr
// append to present of (2, B, N, (P..T) of M, H),
template <typename T>
Status LaunchAddBiasTransAppendKvToPresent(cudaStream_t stream,
                                           const int max_sequence_length,
                                           const int past_sequence_length,
                                           const int sequence_length,
                                           const int batch_size,
                                           const int head_size,
                                           const int num_heads,
                                           const int max_threads_per_block,
                                           const T* biases,
                                           const T* qkv_buffer,
                                           T* present) {
  ORT_ENFORCE(head_size <= (1 << 30));

  int64_t nh = (int64_t)head_size * num_heads;
  if (nh <= max_threads_per_block) {
    const dim3 grid(sequence_length, batch_size, 2);  // 2 for k and v
    const dim3 block(max_threads_per_block / num_heads, num_heads, 1);

    AddBiasTransAppendKvToPresentSmall<T><<<grid, block, 0, stream>>>(
        qkv_buffer, biases, present, head_size, past_sequence_length, max_sequence_length);
  } else {
    const dim3 grid(num_heads, sequence_length, batch_size * 2);  // 2 for k and v
    const dim3 block(std::min(head_size, max_threads_per_block), 1, 1);
    AddBiasTransAppendKvToPresent<T><<<grid, block, 0, stream>>>(
        qkv_buffer, biases, present, head_size, past_sequence_length, max_sequence_length);
  }

  return CUDA_CALL(cudaGetLastError());
}

template Status LaunchAddBiasTransAppendKvToPresent(cudaStream_t stream,
                                                    const int max_sequence_length,
                                                    const int total_sequence_length,
                                                    const int sequence_length,
                                                    const int batch_size,
                                                    const int head_size,
                                                    const int num_heads,
                                                    const int max_threads_per_block,
                                                    const float* bias,
                                                    const float* qkv_buffer,
                                                    float* present);

template Status LaunchAddBiasTransAppendKvToPresent(cudaStream_t stream,
                                                    const int max_sequence_length,
                                                    const int total_sequence_length,
                                                    const int sequence_length,
                                                    const int batch_size,
                                                    const int head_size,
                                                    const int num_heads,
                                                    const int max_threads_per_block,
                                                    const half* bias,
                                                    const half* qkv_buffer,
                                                    half* present);

template <typename T>
Status QkvToContext(
    const cudaDeviceProp& prop,
    cublasHandle_t& cublas,
    cudaStream_t stream,
    contrib::AttentionParameters& parameters,
    AttentionData<T>& data,
    void* fused_runner,
    int past_present_share_buffer) {
  constexpr size_t element_size = sizeof(T);
  const int max_threads_per_block = prop.maxThreadsPerBlock;
  const int batch_size = parameters.batch_size;
  const int sequence_length = parameters.sequence_length;
  const int kv_sequence_length = parameters.kv_sequence_length;
  const int total_sequence_length = parameters.total_sequence_length;
  const int num_heads = parameters.num_heads;
  const int qk_head_size = parameters.head_size;
  const int v_head_size = parameters.v_head_size;
<<<<<<< HEAD
  past_present_share_buffer = past_present_share_buffer && (nullptr != data.present);
=======
  const float mask_filter_value = parameters.mask_filter_value;
>>>>>>> 60290393

  T* qkv = data.workspace;
  const int batches = batch_size * num_heads;
  const int size_per_batch_q = sequence_length * qk_head_size;
  const int size_per_batch_k = kv_sequence_length * qk_head_size;
  const int size_per_batch_v = kv_sequence_length * v_head_size;
  const size_t elements_q = static_cast<size_t>(batches) * static_cast<size_t>(size_per_batch_q);
  const size_t elements_k = static_cast<size_t>(batches) * static_cast<size_t>(size_per_batch_k);
  const size_t elements_v = static_cast<size_t>(batches) * static_cast<size_t>(size_per_batch_v);

  // Q, K and V pointers when fused attention is not used
  T* q = qkv;
  T* k = q + elements_q;
  T* v = k + elements_k;

  bool use_fused_kernel = (nullptr != fused_runner && data.bias != nullptr && !parameters.is_unidirectional);
  bool use_fused_causal = (nullptr != fused_runner && parameters.is_unidirectional);
  T* qkv_add_bias = nullptr;

  if (nullptr != data.gemm_buffer) {
    if (data.bias == nullptr) {
      // For quantized attention, bias has been added so only need transpose here.
      // gemm_buffer should be BxSx3xNxH => qkv: 3xBxNxSxH
      ORT_ENFORCE(qk_head_size == v_head_size);
      int matrix_to_trans = (past_present_share_buffer ? 1 : 3);
      ORT_RETURN_IF_ERROR(LaunchTransQkv(stream, matrix_to_trans, sequence_length, batch_size, qk_head_size, num_heads,
                                         max_threads_per_block, false, data.gemm_buffer, qkv, 3));
    } else {
      // For fused TRT attention, transpose qkv to BxSxNx3xH. For fused causal kernel, transpose to 3xBxNxSxH.
      const int format = (use_fused_kernel ? 2 : 1);
      qkv_add_bias = use_fused_causal ? data.gemm_buffer : nullptr;
      int matrix_to_transpose = ((nullptr == fused_runner && past_present_share_buffer) ? 1 : 3);
      // format 1: BxSx(NH + NH + NH_v) => BxNxSxH + BxNxSxH + BxNxSxH_v
      // format 2: BxSx(NH + NH + NH) => BxSxNx(H + H + H)
      LaunchAddBiasTranspose(stream, matrix_to_transpose, format, max_threads_per_block,
                             batch_size, sequence_length, num_heads, qk_head_size,
                             data.gemm_buffer, data.bias, qkv,
                             true, v_head_size, qkv_add_bias, 3);
      CUDA_RETURN_IF_ERROR(cudaGetLastError());
    }
  } else {  // gemm_buffer == nullptr
    ORT_ENFORCE(data.query != nullptr && data.key != nullptr && data.value != nullptr && data.bias != nullptr);

    if (use_fused_kernel) {
      ORT_ENFORCE(sequence_length == kv_sequence_length && qk_head_size == v_head_size);

      // Q (BxSxNxH), K (BxSxNxH), V (BxSxNxH) => BxSxNx(H + H + H)
      LaunchAddBiasTransposeTrt(
          stream, max_threads_per_block,
          batch_size, sequence_length,
          num_heads, qk_head_size,
          data.bias, data.query, data.key, data.value, qkv);
    } else {
      // Query (BxSxNxH) => Q (BxNxSxH)
      constexpr int format = 0;
      LaunchAddBiasTranspose<T>(stream, 1, format, max_threads_per_block,
                                batch_size, sequence_length, num_heads, qk_head_size,
                                data.query, data.bias, q,
                                true, -1, nullptr);

      // Key (BxLxNxH) => K (BxNxLxH)
      LaunchAddBiasTranspose<T>(stream, 1, format, max_threads_per_block,
                                batch_size, kv_sequence_length, num_heads, qk_head_size,
                                data.key, data.bias + num_heads * qk_head_size, k,
                                true, -1, nullptr);

      // Value (BxLxNxH_v) => K (BxNxLxH_v)
      LaunchAddBiasTranspose<T>(stream, 1, format, max_threads_per_block,
                                batch_size, kv_sequence_length, num_heads, v_head_size,
                                data.value, data.bias + 2 * num_heads * qk_head_size, v,
                                true, -1, nullptr);
    }

    CUDA_RETURN_IF_ERROR(cudaGetLastError());
  }

  T* scratch1 = qkv + elements_q + elements_k + elements_v;

  if (use_fused_kernel || use_fused_causal) {
    int* sequence_offset = reinterpret_cast<int*>(scratch1);
    LaunchTrtSequenceOffset(sequence_offset, data.mask_index, batch_size, sequence_length, stream);
    CUDA_RETURN_IF_ERROR(cudaGetLastError());

    FusedMHARunnerFP16v2* fused_fp16_runner = reinterpret_cast<FusedMHARunnerFP16v2*>(fused_runner);

    const int S = use_fused_causal ? sequence_length : fused_fp16_runner->getSFromMaxSeqLen(sequence_length);

    // B = 2 * batch_size when there is padding in input, and B = batch_size when padding is removed.
    const int B = (nullptr == data.mask_index ? batch_size : 2 * batch_size);

    fused_fp16_runner->setup(S, B);

    if (use_fused_kernel) {
      fused_fp16_runner->run(qkv, sequence_offset, data.output, stream);
      return Status::OK();
    } else {
      fused_fp16_runner->run(data.gemm_buffer, sequence_offset, data.output, stream);
    }
  }

  int present_size_per_batch_k = 0;
  int present_size_per_batch_v = 0;
  if (!past_present_share_buffer) {
    // Concat past key value to present (2xBxNxLxH), where L is kv_sequence_length and T is total_sequence_length.
    // past_k (BxNxPxH) + k (BxNxLxH) => present_k (BxNxTxH)
    // past_v (BxNxPxH) + v (BxNxLxH) => present_v (BxNxTxH)
    // When there is past state, the head size for Q/K/V shall be same: H == H_v.
    present_size_per_batch_k = total_sequence_length * qk_head_size;
    present_size_per_batch_v = total_sequence_length * v_head_size;

    if (nullptr != data.present) {
      ORT_RETURN_IF_ERROR(
          LaunchConcatPastToPresent(stream, total_sequence_length, sequence_length, batch_size, qk_head_size, num_heads,
                                    max_threads_per_block, data.past, k, data.present));

      // Update pointers to present_k and present_v.
      k = data.present;
      v = data.present + batches * present_size_per_batch_k;
    }

  } else {
    ORT_ENFORCE(qk_head_size == v_head_size);
    if (data.present != data.past) {
      // For easy testing. Production should better avoid this path.
      int64_t kv_size = 2LL * (int64_t)batch_size * num_heads * parameters.max_sequence_length * qk_head_size;
      cudaMemcpyAsync(data.present, data.past, kv_size * sizeof(T), cudaMemcpyDeviceToDevice, stream);
    }
    // append last k v to present
    ORT_RETURN_IF_ERROR(LaunchAddBiasTransAppendKvToPresent(
        stream, parameters.max_sequence_length, parameters.past_sequence_length, sequence_length,
        batch_size, qk_head_size, num_heads, max_threads_per_block,
        qkv_add_bias == nullptr ? data.bias : nullptr, data.gemm_buffer, data.present));

    present_size_per_batch_k = present_size_per_batch_v = parameters.max_sequence_length * qk_head_size;
    k = data.present;
    v = data.present + batches * present_size_per_batch_k;
  }

  if (use_fused_causal) {
    return Status::OK();
  }

  const int* mask_index = data.mask_index;
  gsl::span<const int64_t>& mask_index_dims = data.mask_index_dims;

  // Raw attention mask could be 2D (BxT) or 3D (BxSxT) or 4D(Bx1xMxM), where M is the max sequence length.
  bool use_raw_attention_mask = (nullptr != mask_index && mask_index_dims.size() >= 2);

  // Compute Q*K' (as K'*Q), scaled by 1/sqrt(H) and store in scratch1: BxNxSxT
  // Q: BxNxSxH, K (present_k): BxNxTxH, Q*K': BxNxSxT
  const int temp_matrix_size = sequence_length * total_sequence_length;
  float one = 1.0f;
  float zero = 0.f;

  // For raw attention mask, the scalar 1/sqrt(H) is moved to combine with softmax computation.
  const float rsqrt_head_size = 1.f / sqrt(static_cast<float>(qk_head_size));
  float alpha = use_raw_attention_mask ? one : rsqrt_head_size;

  cublasSetStream(cublas, stream);

  CUBLAS_RETURN_IF_ERROR(cublasGemmStridedBatchedHelper(
      cublas, CUBLAS_OP_T, CUBLAS_OP_N,
      total_sequence_length, sequence_length, qk_head_size,
      &alpha, k, qk_head_size, present_size_per_batch_k,
      q, qk_head_size, sequence_length * qk_head_size,
      &zero, scratch1, total_sequence_length, temp_matrix_size, batches, prop));

  const size_t bytes = GetAttentionScratchSize(element_size, batch_size, num_heads,
                                               sequence_length, total_sequence_length);
  T* scratch2 = scratch1 + (bytes / element_size);

  // Apply softmax and store result R to scratch2: BxNxSxT
  if (use_raw_attention_mask) {  // 2d, 3d or 4d attention mask
    const int mask_dimension = static_cast<int>(mask_index_dims.size());

    // For testing, environment variable ORT_TRANSFORMER_OPTIONS=1 could enable persistent softmax used in Torch.
    const TransformerOptions* options = TransformerOptions::GetInstance();
    bool use_persistent_softmax = options->IsPrecisionMode() && !options->DisablePersistentSoftmax();

    T* persistent_softmax_workspace = scratch1;  // replace Q*K' in place with masked score for persistent softmax.
    ORT_RETURN_IF_ERROR(
        ComputeSoftmaxWithRawMask<T>(stream, total_sequence_length, sequence_length, batch_size, num_heads,
                                     mask_index, nullptr, data.extra_add_qk, scratch1, scratch2,
                                     parameters.is_unidirectional, rsqrt_head_size, mask_dimension,
                                     parameters.max_sequence_length, use_persistent_softmax,
                                     persistent_softmax_workspace, mask_filter_value));
  } else if (nullptr != mask_index) {  // 1d mask index
    ORT_ENFORCE(mask_index_dims.size() == 1);
    // mask_index has 1D shape: either (batch_size) or (2*batch_size). Only the later one has start postions.
    const int* mask_start = (mask_index_dims[0] > batch_size) ? mask_index + batch_size : nullptr;
    ORT_RETURN_IF_ERROR(ComputeSoftmaxWithMask1D<T>(
        stream, total_sequence_length, sequence_length, batch_size, num_heads,
        mask_index, mask_start, data.extra_add_qk, scratch1, scratch2, parameters.is_unidirectional));
  } else {  // no mask
    ORT_RETURN_IF_ERROR(
        ComputeSoftmax<T>(stream, total_sequence_length, sequence_length, batch_size, num_heads, data.extra_add_qk,
                          scratch1, scratch2, parameters.is_unidirectional));
  }

  // compute R*V (as V*R), and store in temp_output (space used by Q): BxNxSxH_v
  T* temp_output = qkv;
  CUBLAS_RETURN_IF_ERROR(cublasGemmStridedBatchedHelper(
      cublas, CUBLAS_OP_N, CUBLAS_OP_N,
      v_head_size, sequence_length, total_sequence_length,
      &one, v, v_head_size, present_size_per_batch_v,
      scratch2, total_sequence_length, temp_matrix_size,
      &zero, temp_output, v_head_size, size_per_batch_v, batches, prop));

  // Temp_output is BxNxSxH_v, transpose to output BxSxNxH_v
  return LaunchTransCtx(stream, sequence_length, batch_size, v_head_size, num_heads,
                        max_threads_per_block, false, temp_output, data.output);
}

template <typename T>
Status DecoderQkvToContext(
    const cudaDeviceProp& prop,
    cudaStream_t stream,
    cublasHandle_t& cublas,
    const size_t element_size,
    const int batch_size,
    const int sequence_length,
    const int kv_sequence_length,
    const int num_heads,
    const int head_size,
    const bool static_kv,
    const bool use_past,
    const bool has_layer_state,
    const bool has_key_padding_mask,
    const float mask_filter_value,
    const T* gemm_query_buffer,
    const T* gemm_kv_buffer,
    const bool* key_padding_mask,
    const T* key_cache,
    const T* value_cache,
    T* qkv_buffer,
    T* workspace_buffer,
    T* output,
    T* new_key_cache,
    T* new_value_cache) {
  const int max_threads_per_block = prop.maxThreadsPerBlock;
  const int BN = batch_size * num_heads;
  const int BHN = BN * head_size;
  const int BNS = BN * sequence_length;
  const int k_buffer_offset = sequence_length * BHN;
  const int v_buffer_offset = (sequence_length + kv_sequence_length) * BHN;

  T* temp_qkv_buffer = workspace_buffer;

  const T* q = qkv_buffer;
  // transpose q and copy them to qkv_buffer
  ORT_RETURN_IF_ERROR(LaunchTransQkv(stream, 1, sequence_length, batch_size, head_size, num_heads,
                                     max_threads_per_block, true, gemm_query_buffer, qkv_buffer));

  const T* k = qkv_buffer + k_buffer_offset;
  const T* v = qkv_buffer + v_buffer_offset;
  if (!has_layer_state || !use_past) {
    if (!static_kv) {
      // transpose kv and copy them to qkv_buffer
      ORT_RETURN_IF_ERROR(LaunchTransQkv(stream, 2, sequence_length, batch_size, head_size, num_heads,
                                         max_threads_per_block, true, gemm_kv_buffer, qkv_buffer + k_buffer_offset));
    } else {
      // transpose kv and copy them to qkv_buffer
      ORT_RETURN_IF_ERROR(LaunchTransQkv(stream, 2, kv_sequence_length, batch_size, head_size, num_heads,
                                         max_threads_per_block, true, gemm_kv_buffer, qkv_buffer + k_buffer_offset));
    }
  } else {
    if (!static_kv) {
      // transpose kv and copy them to temp_buffer
      ORT_RETURN_IF_ERROR(LaunchTransQkv(stream, 2, sequence_length, batch_size, head_size, num_heads,
                                         max_threads_per_block, true, gemm_kv_buffer, temp_qkv_buffer));
      // concat cache-k with k and copy to qkv_buffer
      if (nullptr != key_cache) {
        ORT_RETURN_IF_ERROR(LaunchConcatTensorToTensor(stream, kv_sequence_length,
                                                       sequence_length, batch_size, head_size, num_heads,
                                                       max_threads_per_block, 1,
                                                       key_cache,
                                                       temp_qkv_buffer,
                                                       qkv_buffer + k_buffer_offset));
      }
      // concat cache-v with v and copy to qkv_buffer
      if (nullptr != value_cache) {
        ORT_RETURN_IF_ERROR(LaunchConcatTensorToTensor(stream, kv_sequence_length,
                                                       sequence_length, batch_size, head_size, num_heads,
                                                       max_threads_per_block, 1,
                                                       value_cache,
                                                       temp_qkv_buffer + k_buffer_offset,
                                                       qkv_buffer + v_buffer_offset));
      }
    }
  }

  if (has_layer_state) {
    if (use_past && static_kv) {
      CHECK_CUDA(cudaMemcpyAsync(new_key_cache, key_cache, kv_sequence_length * BHN * sizeof(T),
                                 cudaMemcpyDeviceToDevice, stream));
      CHECK_CUDA(cudaMemcpyAsync(new_value_cache, value_cache, kv_sequence_length * BHN * sizeof(T),
                                 cudaMemcpyDeviceToDevice, stream));
    } else {
      CHECK_CUDA(cudaMemcpyAsync(new_key_cache, k, kv_sequence_length * BHN * sizeof(T),
                                 cudaMemcpyDeviceToDevice, stream));
      CHECK_CUDA(cudaMemcpyAsync(new_value_cache, v, kv_sequence_length * BHN * sizeof(T),
                                 cudaMemcpyDeviceToDevice, stream));
    }
  }

  // scratch1: BxNxSxL buffer
  // scratch2: BxNxSxL buffer
  // scratch3: BxNxSxH  buffer
  T* scratch1 = temp_qkv_buffer + 3 * BHN * sequence_length;
  T* scratch2 = scratch1 + BNS * kv_sequence_length;
  T* scratch3 = scratch2 + BNS * kv_sequence_length;

  // compute Q*K' (as K'*Q), scaled by 1/sqrt(H) and store in scratch1: BxNxSxL
  // Q: BxNxSxH, K (present_k): BxNxLxH, Q*K': BxNxSxL
  const float rsqrt_head_size = 1.f / sqrt(static_cast<float>(head_size));
  const int temp_matrix_size = sequence_length * kv_sequence_length;
  float one = 1.0f;
  float zero = 0.f;

  float alpha = rsqrt_head_size;
  const int strideA = kv_sequence_length * head_size;
  const int strideB = sequence_length * head_size;
  if (use_past && static_kv) {
    CUBLAS_RETURN_IF_ERROR(cublasGemmStridedBatchedHelper(
        cublas, CUBLAS_OP_T, CUBLAS_OP_N,
        kv_sequence_length, sequence_length, head_size,
        &alpha, key_cache, head_size, strideA,
        q, head_size, strideB,
        &zero, scratch1, kv_sequence_length, temp_matrix_size, BN, prop));
  } else {
    CUBLAS_RETURN_IF_ERROR(cublasGemmStridedBatchedHelper(
        cublas, CUBLAS_OP_T, CUBLAS_OP_N,
        kv_sequence_length, sequence_length, head_size,
        &alpha, k, head_size, strideA,
        q, head_size, strideB,
        &zero, scratch1, kv_sequence_length, temp_matrix_size, BN, prop));
  }

  constexpr bool is_unidirectional = false;
  const T* add_before_softmax = nullptr;
  if (has_key_padding_mask) {
    constexpr int mask_dimension = 2;
    constexpr int max_sequence_length = 0;
    ORT_RETURN_IF_ERROR(ComputeSoftmaxWithRawMask<T>(stream, kv_sequence_length, sequence_length, batch_size, num_heads,
                                                     nullptr, key_padding_mask, add_before_softmax, scratch1, scratch2,
                                                     is_unidirectional, 1.0f, mask_dimension, max_sequence_length,
                                                     false, nullptr, mask_filter_value));
  } else {
    ORT_RETURN_IF_ERROR(ComputeSoftmax<T>(stream, kv_sequence_length, sequence_length, batch_size, num_heads,
                                          add_before_softmax, scratch1, scratch2, is_unidirectional));
  }

  // compute P*V (as V*P), and store in scratch3: BxNxSxH
  if (use_past && static_kv) {
    CUBLAS_RETURN_IF_ERROR(cublasGemmStridedBatchedHelper(
        cublas, CUBLAS_OP_N, CUBLAS_OP_N,
        head_size, sequence_length, kv_sequence_length,
        &one, value_cache, head_size, strideA,
        scratch2, kv_sequence_length, temp_matrix_size,
        &zero, scratch3, head_size, strideB, BN, prop));
  } else {
    CUBLAS_RETURN_IF_ERROR(cublasGemmStridedBatchedHelper(
        cublas, CUBLAS_OP_N, CUBLAS_OP_N,
        head_size, sequence_length, kv_sequence_length,
        &one, v, head_size, strideA,
        scratch2, kv_sequence_length, temp_matrix_size,
        &zero, scratch3, head_size, strideB, BN, prop));
  }

  // scratch3 is BxNxSxH, transpose to output SxBxNxH
  return LaunchTransCtx(stream, sequence_length, batch_size, head_size, num_heads,
                        max_threads_per_block, true, scratch3, output);
}

Status LaunchDecoderAttentionKernel(
    const cudaDeviceProp& prop,
    cudaStream_t stream,
    cublasHandle_t& cublas,
    const size_t element_size,
    const int batch_size,
    const int sequence_length,
    const int kv_sequence_length,
    const int num_heads,
    const int head_size,
    const bool static_kv,
    const bool use_past,
    const bool has_layer_state,
    const bool has_key_padding_mask,
    const float mask_filter_value,
    const void* gemm_query_buffer,
    const void* gemm_kv_buffer,
    const bool* key_padding_mask,
    const void* key_cache,
    const void* value_cache,
    void* qkv_buffer,
    void* workspace_buffer,
    void* output,
    void* new_key_cache,
    void* new_value_cache) {
  if (element_size == 2) {
    return DecoderQkvToContext(
        prop,
        stream,
        cublas,
        element_size,
        batch_size,
        sequence_length,
        kv_sequence_length,
        num_heads,
        head_size,
        static_kv,
        use_past,
        has_layer_state,
        has_key_padding_mask,
        mask_filter_value,
        reinterpret_cast<const half*>(gemm_query_buffer),
        reinterpret_cast<const half*>(gemm_kv_buffer),
        key_padding_mask,
        reinterpret_cast<const half*>(key_cache),
        reinterpret_cast<const half*>(value_cache),
        reinterpret_cast<half*>(qkv_buffer),
        reinterpret_cast<half*>(workspace_buffer),
        reinterpret_cast<half*>(output),
        reinterpret_cast<half*>(new_key_cache),
        reinterpret_cast<half*>(new_value_cache));
  } else {
    return DecoderQkvToContext(
        prop,
        stream,
        cublas,
        element_size,
        batch_size,
        sequence_length,
        kv_sequence_length,
        num_heads,
        head_size,
        static_kv,
        use_past,
        has_layer_state,
        has_key_padding_mask,
        mask_filter_value,
        reinterpret_cast<const float*>(gemm_query_buffer),
        reinterpret_cast<const float*>(gemm_kv_buffer),
        key_padding_mask,
        reinterpret_cast<const float*>(key_cache),
        reinterpret_cast<const float*>(value_cache),
        reinterpret_cast<float*>(qkv_buffer),
        reinterpret_cast<float*>(workspace_buffer),
        reinterpret_cast<float*>(output),
        reinterpret_cast<float*>(new_key_cache),
        reinterpret_cast<float*>(new_value_cache));
  }
}

// Template Instantiation
template struct AttentionData<float>;

template struct AttentionData<half>;

template Status QkvToContext<float>(
    const cudaDeviceProp& prop,
    cublasHandle_t& cublas,
    cudaStream_t stream,
    contrib::AttentionParameters& parameters,
    AttentionData<float>& data,
    void* fused_runner,
    int past_present_share_buffer);

template Status QkvToContext<half>(
    const cudaDeviceProp& prop,
    cublasHandle_t& cublas,
    cudaStream_t stream,
    contrib::AttentionParameters& parameters,
    AttentionData<half>& data,
    void* fused_runner,
    int past_present_share_buffer);

}  // namespace cuda
}  // namespace contrib
}  // namespace onnxruntime<|MERGE_RESOLUTION|>--- conflicted
+++ resolved
@@ -244,11 +244,8 @@
   const int num_heads = parameters.num_heads;
   const int qk_head_size = parameters.head_size;
   const int v_head_size = parameters.v_head_size;
-<<<<<<< HEAD
+  const float mask_filter_value = parameters.mask_filter_value;
   past_present_share_buffer = past_present_share_buffer && (nullptr != data.present);
-=======
-  const float mask_filter_value = parameters.mask_filter_value;
->>>>>>> 60290393
 
   T* qkv = data.workspace;
   const int batches = batch_size * num_heads;
